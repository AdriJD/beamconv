import os
import sys
import time
import copy
from warnings import warn, catch_warnings, filterwarnings

import numpy as np
import qpoint as qp
import healpy as hp

from . import tools
from .detector import Beam

from . import coupling_mueller_matrix as cmm

class MPIBase(object):
    '''
    Parent class for MPI related stuff
    '''

    def __init__(self, mpi=True, comm=None, **kwargs):
        '''
        Check if MPI is working by checking common
        MPI environment variables and set MPI atrributes.

        Keyword arguments
        ---------
        mpi : bool
            If False, do not use MPI regardless of MPI env.
            otherwise, let code decide based on env. vars
            (default : True)
        comm : MPI.comm object, None
            External communicator. If left None, create
            communicator. (default : None)
        '''

        super(MPIBase, self).__init__(**kwargs)

        # Check whether MPI is working
        # add your own environment variable if needed
        # Open MPI environment variable
        ompi_size = os.getenv('OMPI_COMM_WORLD_SIZE')
        # intel and/or mpich environment variable
        pmi_size = os.getenv('PMI_SIZE')

        if not (ompi_size or pmi_size) or not mpi:
            self.mpi = False

        else:
            try:
                from mpi4py import MPI

                self.mpi = True
                self._mpi_double = MPI.DOUBLE
                self._mpi_sum = MPI.SUM
                if comm:
                    self._comm = comm
                else:
                    self._comm = MPI.COMM_WORLD

            except ImportError:
                warn("Failed to import mpi4py, continuing without MPI",
                     RuntimeWarning)

                self.mpi = False

    @property
    def mpi_rank(self):
        if self.mpi:
            return self._comm.Get_rank()
        else:
            return 0

    @property
    def mpi_size(self):
        if self.mpi:
            return self._comm.Get_size()
        else:
            return 1

    def barrier(self):
        '''
        MPI barrier that does nothing if not MPI
        '''
        if not self.mpi:
            return
        self._comm.Barrier()

    def scatter_list(self, list_tot, root=0):
        '''
        Scatter python list from `root` even if
        list is not evenly divisible among ranks.

        Arguments
        ---------
        list_tot : array-like
            List or array to be scattered (in 0-axis).
            Not-None on rank specified by `root`.

        Keyword arguments
        -----------------
        root : int
            Root rank (default : 0)
        '''

        if not self.mpi:
            return list_tot

        if self.mpi_rank == root:
            arr = np.asarray(list_tot)
            arrs = np.array_split(arr, self.mpi_size)

        else:
            arrs = None

        arrs = self._comm.scatter(arrs, root=root)

        return arrs.tolist()

    def broadcast(self, obj):
        '''
        Broadcast a python object that is non-None on root
        to all other ranks. Can be None on other ranks, but
        should exist in scope.

        Arguments
        ---------
        obj : object

        Returns
        -------
        bcast_obj : object
            Input obj, but now on all ranks
        '''

        if not self.mpi:
            return obj

        obj = self._comm.bcast(obj, root=0)
        return obj

    def broadcast_array(self, arr):
        '''
        Broadcast array from root process to all other ranks.

        Arguments
        ---------
        arr : array-like or None
            Array to be broadcasted. Not-None on root
            process, can be None on other ranks.

        Returns
        -------
        bcast_arr : array-like
            input array (arr) on all ranks.
        '''

        if not self.mpi:
            return arr

        # Broadcast meta info first
        if self.mpi_rank == 0:
            shape = arr.shape
            dtype = arr.dtype
        else:
            shape = None
            dtype = None
        shape, dtype = self._comm.bcast((shape, dtype), root=0)

        if self.mpi_rank == 0:
            bcast_arr = arr
        else:
            bcast_arr = np.empty(shape, dtype=dtype)

        self._comm.Bcast(bcast_arr, root=0)

        return bcast_arr

    def reduce_array(self, arr_loc):
        '''
        Sum arrays on all ranks elementwise into an
        array living in the root process.

        Arguments
        ---------
        arr_loc : array-like
            Local numpy array on each rank to be reduced.
            Need to be of same shape and dtype on each rank.

        Returns
        -------
        arr : array-like or None
            Reduced numpy array with same shape and dtype as
            arr_loc on root process, None for other ranks
            (arr_loc if not using MPI)
        '''

        if not self.mpi:
            return arr_loc

        if self.mpi_rank == 0:
            arr = np.empty_like(arr_loc)
        else:
            arr = None

        self._comm.Reduce(arr_loc, arr, op=self._mpi_sum, root=0)

        return arr

    def distribute_array(self, arr):
        '''
        If MPI is enabled, give every rank a proportionate
        view of the total array (or list).

        Arguments
        ---------
        arr : array-like, list
            Full-sized array present on every rank

        Returns
        -------
        arr_loc : array-like
            View of array unique to every rank.
        '''

        if self.mpi:

            sub_size = np.zeros(self.mpi_size, dtype=int)
            quot, remainder = divmod(len(arr), self.mpi_size)
            sub_size += quot

            if remainder:
                # give first ranks extra element
                sub_size[:int(remainder)] += 1

            start = np.sum(sub_size[:self.mpi_rank], dtype=int)
            end = start + sub_size[self.mpi_rank]

            arr_loc = arr[start:end]

        else:
            arr_loc = arr

        return arr_loc

class Instrument(MPIBase):
    '''
    Initialize a telescope and specify its properties.
    '''

    def __init__(self, location='spole', lat=None, lon=None,
                 **kwargs):
        '''
        Set location of telescope and initialize empty focal
        plane.

        Keyword arguments
        -----------------
        location : str
            Predefined locations. Current options:
                spole    : (lat=-89.9, lon=169.15)
                atacama  : (lat=-22.96, lon=-67.79)
                space    : (Fixed lat, time-variable lon)
            (default : spole)
        lon : float, None
            Longitude in degrees. (default : None)
        lat : float, None
            Latitude in degrees (default : None)
        kwargs : {mpi_opts}

        Notes
        -----
        The Instrument holds an `beams` attribute that
        consists of a nested list reprenting pairs of
        beamconv.Beam objects (detectors). `beams` is
        equal on all MPI ranks.
        '''

        if location == 'spole':
            self.lat = -89.9
            self.lon = 169.15

        elif location == 'atacama':
            self.lat = -22.958
            self.lon = -67.786

        elif location == 'space':
            self.lat = None
            self.lon = None

        if lat:
            self.lat = lat
        if lon:
            self.lon = lon

        if (location != 'space') and (not self.lat or not self.lon):
            raise ValueError('Specify location of telescope')

        self.beams = []
        self.ndet = 0

        super(Instrument, self).__init__(**kwargs)

    def beams_idxs(self):
        '''
        Return indices of beams currently on focal plane.

        Returns
        -------
        idxs : array-like
            Array of beam indices.
        '''

        beam_idx = []
        for pair in self.beams:
            for beam in pair:
                if beam is None:
                    continue
                beam_idx.append(beam.idx)

        return np.asarray(beam_idx, dtype=int)

    def add_to_focal_plane(self, beams, combine=True):
        '''
        Add beam(s) or beam pair(s) to total list of beam pairs.

        Arguments
        ---------
        beams : (list of) Beam instances
            If nested list: assumed to be list of beam pairs.

        Keyword arguments
        -----------------
        combine : bool
            If some beams already exist, combine these new
            beams with them.
            (default : True)

        Notes
        -----
        This method will overwrite the idx parameter of the
        beams.
        '''

        # Check whether single beam, list of beams or list of pairs.
        try:
            beams[0]
            isseq = True
        except TypeError:
            isseq = False

        if isseq:
            try:
                beams[0][0]
                isnestseq = True
            except TypeError:
                isnestseq = False
        else:
            isnestseq = False

        # Determine beam indices. If needed start counting from
        # highest existing index.
        if combine:
            idxs = self.beams_idxs()
            try:
                idx= idxs.max() + 1
            except ValueError:
                # Empty list.
                idx = 0
        else:
            idx = 0

        # If not pairs, we add None as partner.
        ndet2add = 0
        if isseq is False:
            beams2add = [[beams, None]]
            ndet2add += 1
            beams._idx = idx

        if isseq:
            beams2add = []
            for pair in beams:
                if isnestseq is False:
                    pair._idx = idx
                    pair = [pair, None]
                    ndet2add += 1
                    idx += 1
                else:
                    ndet2add += 2
                    pair[0]._idx = idx
                    pair[1]._idx = idx + 1
                    idx += 2

                beams2add.append(pair)

        if not combine:
            self.beams = beams2add
        else:
            self.beams += beams2add

        if not combine:
            self.ndet = ndet2add
        else:
            self.ndet += ndet2add

    def remove_from_focal_plane(self, bad_beams):
        '''
        Remove beam(s) from focal plane.

        Arguments
        ---------
        bad_beams : (list of) Beam instance(s)
            If nested list: assumed to be list of beam pairs.
        '''

        # Check whether single beam, list of beams or list of pairs.
        try:
            bad_beams[0]
        except TypeError:
            bad_beams = [bad_beams]

        try:
            bad_beams[0][0]
            isnestseq = True
        except TypeError:
            isnestseq = False

        # Flatten input.
        if isnestseq:
            bad_beams = [i for sublist in bad_beams for i in sublist]

        # Set bad beams to None.
        for pidx, pair in enumerate(self.beams):
            for bidx, beam in enumerate(pair):

                if beam in bad_beams:
                    self.beams[pidx][bidx] = None
                    self.ndet -= 1

        # Remove pairs where both beams are None.
        new_beams = []
        for pidx, pair in enumerate(self.beams):

            if pair != [None, None]:
                new_beams.append(pair)

        self.beams = new_beams

    def create_focal_plane(self, nrow=1, ncol=1, fov=10.,
                           no_pairs=False, combine=True,
                           scatter=False, **kwargs):
        '''
        Create Beam objects for orthogonally polarized
        detector pairs with pointing offsets lying on a
        rectangular az-el grid on the sky.

        Keyword arguments
        ---------
        nrow : int, optional
            Number of detectors per row (default: 1)
        ncol : int, optional
            Number of detectors per column (default: 1)
        fov : float, optional
            Angular size of side of square focal plane on
            sky in degrees (default: 10.)
        no_pairs : bool
            Do not create detector pairs, i.e. only create
            A detector and let B detector be dead
            (default : False)
        combine : bool
            If some beams already exist, combine these new
            beams with them
            (default : True)
        scatter : bool
            Scatter created pairs over ranks (default : False)
        kwargs : {beam_opts}

        Notes
        -----
        "B"-detector's polarization angle is A's angle + 90.

        If a `beams` attribute already exists, this method
        will append the beams to that list.

        Any keywords accepted by the `Beam` class will be
        assumed to hold for all beams created, with the
        exception of (`az`, `el`, `pol`, `name`, `ghost`),
        which are ignored. `polang` is used for A-detectors,
        B-detectors get polang + 90.
        '''

        # Ignore these kwargs and warn user.
        for key in ['az', 'el', 'pol', 'name', 'ghost', 'idx']:
            arg = kwargs.pop(key, None)
            if arg:
                warn('{}={} option to `Beam.__init__()` is ignored'
                     .format(key, arg))

        # Some kwargs need to be dealt with seperately.
        polang = kwargs.pop('polang', 0.)
        dead = kwargs.pop('dead', False)

        if combine:
            self.ndet += 2 * nrow * ncol
            idxs = self.beams_idxs()
            try:
                idx= idxs.max() + 1
            except ValueError:
                # Empty list.
                idx = 0
        else:
            self.ndet = 2 * nrow * ncol # A and B detectors.
            idx = 0

        azs = np.linspace(-fov/2., fov/2., ncol)
        els = np.linspace(-fov/2., fov/2., nrow)

        beams = []

        for az_idx in range(azs.size):
            for el_idx in range(els.size):

                det_str = 'r{:03d}c{:03d}'.format(el_idx, az_idx)

                beam_a = Beam(az=azs[az_idx], el=els[el_idx],
                              name=det_str+'A', polang=polang,
                              dead=dead, pol='A', idx=idx,
                              **kwargs)

                beam_b = Beam(az=azs[az_idx], el=els[el_idx],
                              name=det_str+'B', polang=polang+90.,
                              dead=dead or no_pairs, pol='B',
                              idx=idx+1, **kwargs)

                beams.append([beam_a, beam_b])
                idx += 2

        if scatter:
            # If MPI, distribute beams over ranks.
            # Distribute instead of scatter beacuse all ranks
            # already have full list of beams.
            beams = self.distribute_array(beams)

        # Check for existing beams.
        if not combine:
            self.beams = beams
        else:
            self.beams += beams

    def input_focal_plane(self, azs, els, polangs, deads=None,
        combine=True, scatter=False, **kwargs):
        '''
        Create Beam objects for user-supplied pointing offsets and polangs

        Keyword arguments
        ---------
        azs : array-like
            Detector az-offsets as an (npair x 2 array)
        els : array-like
            Detector el-offsets as an npair x 2 array
        polangs : array-like
            Detector polarization angle offsets
        deads : array-like (optional)
            Detector dead/alive values as an npair x 2 array
        combine : bool
            If some beams already exist, combine these new
            beams with them
            (default : True)
        scatter : bool
            Scatter created pairs over ranks (default : False)
        kwargs : {beam_opts}

        Notes
        -----
        "B"-detector's polarization angle is A's angle + 90.

        If a `beams` attribute already exists, this method
        will append the beams to that list.

        Any keywords accepted by the `Beam` class will be
        assumed to hold for all beams created, with the
        exception of (`az`, `el`, `pol`, `name`, `ghost`),
        which are ignored. `polang` is used for A-detectors,
        B-detectors get polang + 90.
        '''

        if deads is None:
            deads = np.zeros_like(azs).astype(bool)

        if combine:
            self.ndet += 2 * len(azs)
            idxs = self.beams_idxs()
            try:
                idx= idxs.max() + 1
            except ValueError:
                # Empty list.
                idx = 0
        else:
            self.ndet = 2 * nrow * ncol # A and B detectors.
            idx = 0


        beams = []
        for i, (az, el, polang, dead) in enumerate(zip(azs, els, polangs, deads)):

            beam_a = Beam(az=az[0], el=el[0], name='det{}'.format(i),
                polang=polang[0], dead=dead[0], pol='A', idx=i, **kwargs)
            beam_b = Beam(az=az[1], el=el[1], name='det{}'.format(i),
                polang=polang[1], dead=dead[1], pol='B', idx=i, **kwargs)

            beams.append([beam_a, beam_b])
            idx += 2

        if scatter:
            # If MPI, distribute beams over ranks.
            # Distribute instead of scatter beacuse all ranks
            # already have full list of beams.
            beams = self.distribute_array(beams)

        # Check for existing beams.
        if not combine:
            self.beams = beams
        else:
            self.beams += beams

    def load_focal_plane(self, bdir, tag=None, no_pairs=False,
            combine=True, scatter=False, polang_A=0., polang_B=0.,
            print_list=False, file_names=None, **kwargs):

        '''
        Create focal plane by loading up a collection
        of beam properties stored in pickle files.

        Arguments
        ---------
        bdir : str
            The absolute or relative path to the directory
            with .pkl files containing (a list of two)
            <detector.Beam> options in a dictionary.

        Keyword arguments
        -----------------
        tag : str, None
            If set to string, only load files that contain <tag>
            (default : None)
        no_pairs : bool
            Do not create detector pairs, i.e. only create
            A detector and let B detector be dead
            (default : False)
        combine : bool
            If some beams already exist, combine these new
            beams with them
            (default : True)
        scatter : bool
            Scatter loaded pairs over ranks (default : False)
        polang_A : float
            Polarization angle of A detector in pair [deg].
            Added to existing or provided polang. (default: 0.)
        polang_B : float
            Polarization angle of b detector in pair [deg].
            Added to existing or provided polang. (default: 0.)
        file_names : list, None
            List of file names in directory that are loaded.
            No .pkl extension needed. Ignored if None. (default: None)
        print_list : bool
            Print list of beam files loaded up (for debugging).
            (default : False)
        kwargs : {beam_opts}

        Notes
        -----
        Raises a RuntimeError if no files are found.

        If loaded files contain a single dictionary, those
        options are assumed to hold for the A detector.
        It is assumed that the B-detectors share the
        A-detectors' beams (up to a shift in polang
        (see A/B-polang). Other properties of
        B-detectors are shared with A.

        Appends "A" or "B" to beam names if provided,
        depending on polarization of detector (only in
        single dictionary case).

        Any keywords accepted by the `Beam` class will be
        assumed to hold for all beams created. with the
        exception of (`pol`, `ghost`), which are
        ignored.

        This method will overwrite the idx parameter of the
        beams.
        '''

        import glob
        import pickle

        # do all I/O on root
        if self.mpi_rank == 0:

            if combine:
                idxs = self.beams_idxs()
                try:
                    idx= idxs.max() + 1
                except ValueError:
                    # Empty list.
                    idx = 0
            else:
                idx = 0

            beams = []

            # Ignore these kwargs and warn user
            for key in ['pol', 'ghost', 'idx']:
                arg = kwargs.pop(key, None)
                if arg:
                    warn('{}={} option to `Beam.__init__()` is ignored'
                         .format(key, arg))

            opj = os.path.join
            tag = '' if tag is None else tag

            if file_names:
                file_list = []
                for fname in file_names:
                    if not tag in fname:
                        continue
                    ffile = opj(bdir, fname + '.pkl')
                    if not os.path.exists(ffile):
                        raise IOError("No such file: {}".format(ffile))
                    file_list.append(ffile)

            else:
                file_list = glob.glob(opj(bdir, '*' + tag + '*.pkl'))
                if not file_list:
                    raise RuntimeError(
                        'No files matching <*{}*.pkl> found in {}'.format(
                                                                 tag, bdir))

            file_list.sort()

            if print_list:
                print('Load focal plane beam file_list:')
                for ii, fname in enumerate(file_list):
                    print('{}/{}: {}'.format(
                        ii+1, len(file_list), os.path.split(fname)[-1]))
                print('tag = {}'.format(tag))

            for bfile in file_list:

                pkl_file = open(bfile, 'rb')
                beam_opts = pickle.load(pkl_file)
                pkl_file.close()

                if isinstance(beam_opts, dict):
                    # Single dict of opts: assume A, create A and B.

                    beam_opts_a = beam_opts
                    beam_opts_b = copy.deepcopy(beam_opts)

                    if beam_opts.get('name'):
                        beam_opts_a['name'] += 'A'
                        beam_opts_b['name'] += 'B'

                elif isinstance(beam_opts, (list, tuple, np.ndarray)):
                    # Assume list of dicts for A and B.

                    if len(beam_opts) != 2:
                        raise ValueError('Need two elements: A and B')

                    beam_opts_a = beam_opts[0]
                    beam_opts_b = beam_opts[1]

                # Overrule options with given kwargs
                beam_opts_a.update(kwargs)
                beam_opts_b.update(kwargs)

                beam_opts_a.update(dict(idx=idx))
                beam_opts_b.update(dict(idx=idx+1))

                idx += 2

                # Add polang A and B (perhaps on top of provided or existing
                # polang).
                polang_Ai = beam_opts_a.setdefault('polang', 0)
                polang_Bi = beam_opts_b.setdefault('polang', 0)
                beam_opts_a['polang'] = polang_Ai + polang_A
                beam_opts_b['polang'] = polang_Bi + polang_B

                if no_pairs:
                    beam_opts_b['dead'] = True

                beam_opts_a.pop('pol', None)
                beam_opts_b.pop('pol', None)

                beam_a = Beam(pol='A', **beam_opts_a)
                beam_b = Beam(pol='B', **beam_opts_b)

                beams.append([beam_a, beam_b])

            ndet = len(beams) * 2
        else:
            beams = None
            ndet = None

        if scatter:
            # If MPI scatter to ranks
            beams = self.scatter_list(beams, root=0)
        else:
            # Broadcast otherwise because root did all I/O
            beams = self.broadcast(beams)

        # All ranks need to know total number of detectors
        ndet = self.broadcast(ndet)

        # Check for existing beams
        if not combine:
            self.beams = beams
        else:
            self.beams += beams

        if not hasattr(self, 'ndet') or not combine:
            self.ndet = ndet
        else:
            self.ndet += ndet

    def create_crosstalk_ghosts(self, azs, els,
            beams=None, ghost_tag='crosstalk_ghost', rand_stdev=0., **kwargs):
        '''
        Create crosstalk ghosts based on supplied detector
        offsets (azimuth and elevation).
        Polarization angles are rotated 90 deg by deafult.
        Ghosts are appended to `ghosts` attribute of beams.

        Keyword arguments
        -----------------
        beams : Beam object, array-like
            Single Beam object or array-like of Beam
            objects. If None, use beams attribute.
            (default : None)
        ghost_tag : str
            Tag to append to parents beam name, see
            `Beam.create_ghost()` (default : refl_ghost)
        rand_stdev : float
            Standard deviation of Gaussian random variable
            added to each ghost (default : 0.)
        kwargs : {create_ghost_opts, beam_opts}

        Notes
        -----
        Any keywords mentioned above accepted by the
        `Beam.create_ghost` method will be set for
        all created ghosts. E.g. set ghost level with
        the `amplitude` keyword (see `Beam.__init__()`)

        `az` and `el` kwargs are ignored.
        '''

        if not beams:
            beams = self.beams

        # tag overrules ghost_tag
        kwargs.setdefault('tag', ghost_tag)
        beams = np.atleast_2d(beams) #2D: we have pairs
        for pair, az_pair, el_pair in zip(beams, azs, els):
            for beam, az, el in zip(pair, az_pair, el_pair):
                # if not beam or beam.dead or not az:
                # if not beam or not az:
                #     dead_ghost = True

                dead_ghost = True if not beam or not az else False

                # Note, in python integers are immutable
                # so ghost offset is not updated when
                # beam offset is updated.
                crosstalk_ghost_opts = dict(az=az, el=el,
                    polang=beam.polang+90, dead=dead_ghost)

                kwargs.update(crosstalk_ghost_opts)

                if rand_stdev:
                    # add perturbation to ghost amplitude
                    amplitude = kwargs.get('amplitude', 1.)
                    amplitude += np.random.normal(scale=rand_stdev)
                    kwargs.update(dict(amplitude=amplitude))

                beam.create_ghost(**kwargs)

    def create_reflected_ghosts(self, beams=None, ghost_tag='refl_ghost',
                                rand_stdev=0., **kwargs):
        '''
        Create reflected ghosts based on detector
        offset (azimuth and elevation are multiplied by -1).
        Polarization angles stay the same.
        Ghosts are appended to `ghosts` attribute of beams.

        Keyword arguments
        -----------------
        beams : Beam object, array-like
            Single Beam object or array-like of Beam
            objects. If None, use beams attribute.
            (default : None)
        ghost_tag : str
            Tag to append to parents beam name, see
            `Beam.create_ghost()` (default : refl_ghost)
        rand_stdev : float
            Standard deviation of Gaussian random variable
            added to each ghost (default : 0.)
        kwargs : {create_ghost_opts, beam_opts}

        Notes
        -----
        Any keywords mentioned above accepted by the
        `Beam.create_ghost` method will be set for
        all created ghosts. E.g. set ghost level with
        the `amplitude` keyword (see `Beam.__init__()`)

        `az` and `el` kwargs are ignored.
        '''

        if not beams:
            beams = self.beams

        # tag overrules ghost_tag
        kwargs.setdefault('tag', ghost_tag)

        beams = np.atleast_2d(beams) #2D: we have pairs
        for pair in beams:
            for beam in pair:
                if not beam:
                    continue
                # Note, in python integers are immutable
                # so ghost offset is not updated when
                # beam offset is updated.
                refl_ghost_opts = dict(az=-beam.az,
                                       el=-beam.el)
                kwargs.update(refl_ghost_opts)

                if rand_stdev:
                    # add perturbation to ghost amplitude
                    amplitude = kwargs.get('amplitude', 1.)
                    amplitude += np.random.normal(scale=rand_stdev)
                    kwargs.update(dict(amplitude=amplitude))

                beam.create_ghost(**kwargs)

    def kill_channels(self, killfrac=0.2, pairs=False, rnd_state=None):
        '''
        Randomly identifies detectors in the beams list
        and sets their 'dead' attribute to True.

        Keyword arguments
        ---------
        killfrac : 0 < float < 1  (default: 0.2)
            The fraction of detectors to kill
        pairs : bool
            If True, kill pairs of detectors
            (default : False)
        rnd_state : numpy.random.RandomState
            Numpy random state instance. If None, use
            global instance. (default : None)
        '''

        if pairs:
            ndet = self.ndet // 2
        else:
            ndet = self.ndet

        # Calculate the kill indices on root and broadcast
        # to ensure all ranks share dead detectors.
        if self.mpi_rank == 0:
            if rnd_state:
                kill_indices = rnd_state.choice(ndet, int(ndet*killfrac),
                                            replace=False)
            else:
                kill_indices = np.random.choice(ndet, int(ndet*killfrac),
                                                replace=False)
        else:
            kill_indices = None

        kill_indices = self.broadcast(kill_indices)

        for kidx in kill_indices:
            if pairs:
                self.beams[kidx][0].dead = True
                self.beams[kidx][1].dead = True
            else:
                # If even kill A, else kill B.
                quot, rem = divmod(kidx, 2)
                self.beams[quot][rem].dead = True

    def set_global_prop(self, prop, incl_ghosts=True, no_B=False,
                        no_A=False):
        '''
        Set a property for all beams on the focal plane.

        Arguments
        ---------
        prop : dict
            Dict with attribute(s) and values for beams

        Keyword arguments
        -----------------
        incl_ghosts : bool
            If set, also update attributes of ghosts.
            (default : True)
        no_B : bool
            Do not set value for B beams. (default : False)
        no_A
            Do not set value for B beams. (default : False)


        Examples
        --------
        >>> S = Instrument()
        >>> S.create_focal_plane(nrow=10, ncol=10)
        >>> set_global_prop(dict(btype='PO'))

        Notes
        -----
        Ghosts share random deviation with main beam.
        '''

        beams = np.atleast_2d(self.beams) #2D: we have pairs

        for pair in beams:
            for bidx, beam in enumerate(pair):

                # This assumes pairs are always [A, B].
                if no_B and bidx == 1:
                    continue
                if no_A and bidx == 0:
                    continue

                if not beam:
                    continue

                for key in prop:
                    val = prop[key]
                    setattr(beam, key, val)

                if incl_ghosts:
                    for ghost in beam.ghosts:
                        for key in prop:
                            val = prop[key]
                            setattr(ghost, key, val)

    def set_global_prop_random(self, prop, incl_ghosts=True):
        '''
        Adds a random component to all beams on the focal plane.

        Arguments
        ---------
        prop : dict
            Dict with attribute(s) and values for beams

        Keyword arguments
        -----------------
        incl_ghosts : bool
            If set, also update attributes of ghosts.
            (default : True)

        Examples
        --------
        >>> S = Instrument()
        >>> S.create_focal_plane(nrow=10, ncol=10)
        >>> set_global_prop_random(dict(polang_err=0.01))

        Notes
        -----
        Ghosts get different random deviations compared to main beam.

        '''

        beams = np.atleast_2d(self.beams) #2D: we have pairs

        for pair in beams:
            for beam in pair:

                if not beam:
                    continue

                for key in prop:
                    val = getattr(beam, key) + np.random.normal(1)*prop[key]
                    setattr(beam, key, val)

                if incl_ghosts:
                    for ghost in beam.ghosts:
                        for key in prop:
                            val = getattr(ghost, key) + np.random.normal() * prop[key]
                            setattr(ghost, key, val)

    def add_to_prop(self, prop, incl_ghosts=True,
                    rand_stdev=0., per_pair=False,
                    no_B=False, no_A=False, rnd_state=None):
        '''
        Add a value to a property for all beams on the focal plane.

        Arguments
        ---------
        prop : dict
            Dict with attribute and value for beams

        Keyword arguments
        -----------------
        incl_ghosts : bool
            If set, also update attributes of ghosts.
            (default : True)
        rand_stdev : float
            Standard deviation of Gaussian random variable
            added to each beam's property (default : 0.)
        per_pair : bool
            If set, add same random number to both partners
            in pair. (default : False)
        no_B : bool
            Do not add value to B beams. (default : False)
        no_A
            Do not add value to A beams. (default : False)
        rnd_state : numpy.random.RandomState
            Numpy random state instance. If None, use
            global instance. (default : None)

        Examples
        --------
        >>> S = Instrument()
        >>> S.create_focal_plane(nrow=10, ncol=10)
        >>> add_to_prop(dict(polang=0), rand_stdev=1)

        Notes
        -----
        Ghosts share random deviation with main beam.
        '''

        beams = np.atleast_2d(self.beams) #2D: we have pairs

        if len(prop) != 1:
            raise ValueError("Only update one property at a time.")

        for pair in beams:

            if rand_stdev != 0 and per_pair:
                if rnd_state:
                    rndvar = rnd_state.normal(scale=rand_stdev)
                else:
                    rndvar = np.random.normal(scale=rand_stdev)

            for bidx, beam in enumerate(pair):

                # This assumes pairs are always [A, B].
                if no_B and bidx == 1:
                    continue
                if no_A and bidx == 0:
                    continue

                if rand_stdev != 0 and not per_pair:
                    if rnd_state:
                        rndvar = rnd_state.normal(scale=rand_stdev)
                    else:
                        rndvar = np.random.normal(scale=rand_stdev)

                if not beam:
                    continue

                for key in prop: # Loops over single entry.
                    val = prop[key]
                    val = val + rndvar if rand_stdev != 0 else val
                    val0 = getattr(beam, key, 0) # Add to existing val.
                    setattr(beam, key, val0 + val)

                if incl_ghosts:
                    for ghost in beam.ghosts:
                        for key in prop:
                            val = prop[key]
                            val = val + rndvar if rand_stdev != 0 else val
                            val0 = getattr(ghost, key, 0)
                            setattr(ghost, key, val)

    def set_btypes(self, btype='Gaussian'):
        '''
        Set btype for all main beams

        Keyword arguments
        -----------------
        btype : str
            Type of detector spatial response model. Can be one of three
            "Gaussian", "EG", "PO". (default : "Gaussian")
        '''

        beams = np.atleast_2d(self.beams) #2D: we have pairs
        for pair in beams:
            for beam in pair:
                if not beam:
                    continue

                beam.btype = btype


    def _elev2ang(self, beam):
        mm_inc = np.load('ancillary/beam_angles.npy')
        fp_hwp_distance = 500
        #return np.radians(mm_inc[1,:])
        return np.deg2rad(np.interp(beam.el, np.rad2deg(np.arctan(mm_inc[0,:]/fp_hwp_distance)), mm_inc[1,:]))
<<<<<<< HEAD
    
=======

    def _muellerMatrices(self, beam, hwp_ang):
        if (beam.sensitive_freq==None):
            raise ValueError('The beam does not have a defined frequency')
        frequency = beam.sensitive_freq
        incidence = self._elev2ang(beam)
        # Thanks Matteo and Hileman
        sapphire = tm.material( 3.019, 3.336, 2.3e-4, 1.25e-4, 'Sapphire', 
                               materialType='uniaxial')
        duroid   = tm.material( 1.951, 1.951, 1.2e-3, 1.2e-3, 'RT Duroid',
                               materialType='isotropic')
        angles   = [0.0, 0.0, 0.0]
        materials   = [duroid, sapphire, duroid]
        thicknesses = [0.427*tm.mm, 4.930*tm.mm, 0.427*tm.mm]
        hwp_stack = tm.Stack( thicknesses, materials, angles)
        if np.isscalar(hwp_ang):
            #muellers = tm.Mueller( hwp_stack, frequency, incidence, hwp_ang, 
            #                       inputIndex=1.0, exitIndex=1.0, reflected=False)
                ###TEST1
            muellers = np.array([[1,0,0,0],[0,1,0,0],[0,0,-1,0],[0,0,0,-1]])
            muellers = np.matmul(np.matmul(self._rot_matrix(-hwp_ang),muellers), self._rot_matrix(hwp_ang))
        else:
            muellers = np.empty((hwp_ang.size,)+(4,4), dtype=float)
            for i in range(hwp_ang.size):
            #    muellers[i,:,:] = tm.Mueller( hwp_stack, frequency, incidence, hwp_ang[i], 
            #                                  inputIndex=1.0, exitIndex=1.0, reflected=False)
                muellers[i,:,:] = np.array([[1,0,0,0],[0,1,0,0],[0,0,-1,0],[0,0,0,-1]]) 
                muellers[i,:,:] = np.matmul(np.matmul(self._rot_matrix(-hwp_ang[i]),muellers[i,:,:]), self._rot_matrix(hwp_ang[i]))

        return muellers

    def _rot_matrix(self, psi):#Tinbergen, Astronomical Polarimetry
        c = np.cos(2*psi)
        s = np.sin(2*psi)
        return np.array([[1,0,0,0],[0,c,s,0],[0,-s,c,0],[0,0,0,1]])

>>>>>>> 5f0b5e81
class ScanStrategy(Instrument, qp.QMap):
    '''
    Given an instrument, create a scanning pattern and
    scan the sky.
    '''

    _qp_version = (1, 10, 0)

    def __init__(self, duration=None, sample_rate=None, num_samples=None,
                 external_pointing=False, ctime0=None, **kwargs):
        '''
        Initialize scan parameters.

        Keyword arguments
        -----------------
        duration : float, None
            Mission duration in seconds (default : 0)
        sample_rate : float, None
            Sample rate in Hz. If `external_pointing` is set,
            make sure this matches the sample rate of the
            external pointing. (default : None)
        num_samples : int, None
            Number of samples in mission (default : None)
        external_pointing : bool
            If set, `constant_el_scan` loads up boresight pointing
            and time timestreams instead of calculating them.
            (default : False)
        ctime0 : float
            Start time in unix time. If None, use
            current time. Ignored if `external_pointing` is set
            (default : None)
        kwargs : {mpi_opts, instr_opts, qmap_opts}

        Notes
        -----
        Specify at least:

            duration, sample_rate
        or
            duration, nsamp
        or
            sample_rate, num_samples

        If duration, sample_rate and nsamp are given, they have to
        conform to num_samples = int(duration * sample_rate).
        '''

        if sample_rate is not None and sample_rate <= 0:
            raise ValueError("Sample rate is not positive.")
        if duration == 0:
            # To avoid infinite samples.
            sample_rate = 0

        err_msg = ("Specify at least: duration and sample_rate or "
        "duration and num_samples or sample_rate and num_samples.")

        if duration is None:
            if num_samples is None:
                raise ValueError(err_msg)
            if sample_rate is None:
                raise ValueError(err_msg)
            duration = num_samples / float(sample_rate)

        elif sample_rate is None:
            if num_samples is None:
                raise ValueError(err_msg)
            sample_rate = num_samples / float(duration)

        else:
            # sample_rate and duration are not None.
            nsamp = int(duration * sample_rate)
            if num_samples is not None:
                if nsamp != num_samples:
                    raise ValueError(
                        "num_samples != int(duration * sample_rate)")
            num_samples = nsamp

        self.__fsamp = float(sample_rate)
        self.__mlen = duration
        self.__nsamp = int(num_samples)

        self.ctime0 = ctime0

        self.ext_point = external_pointing

        self.rot_dict = {}
        self.hwp_dict = {}
        self.step_dict = {}
        self.set_instr_rot()
        self.set_hwp_mod()

        self._data = {}

      # Checking qpoint version
        if qp.version() < self._qp_version:
            raise RuntimeError(
                 'qpoint version {} required, found version {}'.format(
                     self._qp_version, qp.version()))

        # Set some useful qpoint/qmap options as default
        qmap_opts = dict(pol=True,
                         fast_math=False,
                         mean_aber=True,
                         accuracy='low',
                         fast_pix=True)

        for key in qmap_opts:
            kwargs.setdefault(key, qmap_opts[key])

        super(ScanStrategy, self).__init__(**kwargs)

    def __del__(self):
        '''
        Call QPoint destructor explicitely to make sure
        the c code frees up memory before exiting.
        '''
        self.__del__

    @property
    def ctime0(self):
        return self.__ctime0

    @ctime0.setter
    def ctime0(self, val):
        if val:
            self.__ctime0 = val
        else:
            self.__ctime0 = time.time()

    @property
    def fsamp(self):
        return self.__fsamp

    @property
    def nsamp(self):
        return self.__nsamp

    @property
    def mlen(self):
        return self.__mlen

    def set_instr_rot(self, period=None, start_ang=0.,
                      angles=None):
        '''
        Set options that allow instrument to periodically
        rotate around the boresight.

        Keyword arguments
        ---------
        period : float
            Rotation period in seconds. If left None,
            keep instrument unrotated.
        start_ang : float, optional
            Starting angle of the instrument in deg.
            Default = 0 deg.
        angles : array-like, optional
            Set of rotation angles. If left None, cycle
            through 45 degree steps. If set, ignores
            start_ang
        '''

        self.rot_dict['period'] = period
        if period:
            self.rot_dict['rot_chunk_size'] = int(period * self.fsamp)
        self.rot_dict['angle'] = start_ang
        self.rot_dict['start_ang'] = start_ang
        self.rot_dict['remainder'] = 0

        if angles is None:
            angles = np.arange(start_ang, 360+start_ang, 45)
            np.mod(angles, 360, out=angles)

        self.rot_dict['angles'] = angles

        # init rotation generators
        self.rot_angle_gen = tools.angle_gen(angles)

    def reset_instr_rot(self):
        '''
        "Reset" the instrument rotation generator
        '''
        self.rot_angle_gen = tools.angle_gen(
            self.rot_dict['angles'])
        self.rot_dict['angle'] = self.rot_dict['start_ang']
        self.rot_dict['remainder'] = 0

    def rotate_instr(self):
        '''
        Advance boresight rotation options by one
        rotation
        '''
        if self.rot_dict['period']:
            self.rot_dict['angle'] = next(self.rot_angle_gen)

    def set_hwp_mod(self, mode=None,
                    freq=None, start_ang=0.,
                    angles=None):
        '''
        Set options for modulating the polarized sky signal
        using a (stepped or continuously rotating) half-wave
        plate.

        Keyword arguments
        ---------
        mode : str, None
            Either "stepped" or "continuous". If None,
            or False, do not rotate hwp (default : None)
        freq : float, None
            Rotation or step frequency in Hz
        start_ang : float
            Starting angle for the HWP in deg
        angles : array-like, None
            Rotation angles for stepped HWP. If not set,
            use 22.5 degree steps. If set, ignores
            start_ang.
        '''

        self.hwp_dict['mode'] = mode
        self.hwp_dict['freq'] = freq
        if mode == 'stepped':
            self.hwp_dict['step_size'] = int(self.fsamp / float(freq))
        self.hwp_dict['angle'] = start_ang
        self.hwp_dict['start_ang'] = start_ang
        self.hwp_dict['remainder'] = 0 # num. samp. from last step


        if angles is None:
            angles = np.arange(start_ang, 360+start_ang, 22.5)
            np.mod(angles, 360, out=angles)

        self.hwp_dict['angles'] = angles

        # init hwp ang generator
        self.hwp_angle_gen = tools.angle_gen(angles)

    def reset_hwp_mod(self):
        '''
        "Reset" the hwp modulation generator.
        '''
        self.hwp_angle_gen = tools.angle_gen(
            self.hwp_dict['angles'])
        self.hwp_dict['angle'] = self.hwp_dict['start_ang']
        self.hwp_dict['remainder'] = 0

    def set_el_steps(self, period, steps=None):
        '''
        Set options for stepping the boresight up
        or down in elevation.

        Arguments
        ---------
        period : scalar
            The period between steps in seconds

        Keyword arguments
        ---------
        steps : array-like, None
            Steps in elevation that are cycled through (in deg.).
            If not set, use 5, 1 degree steps up and down.
            (default : None)
        '''

        self.step_dict['period'] = period
        self.step_dict['remainder'] = 0

        if steps is None:
            steps = np.array([0, 1, 2, 3, 4, 4, 3, 2, 1, 0])
            np.mod(steps, 360, out=steps)

        self.step_dict['steps'] = steps
        self.step_dict['angle'] = steps[0]
        self.step_dict['step_size'] = int(self.fsamp * period)

        # init el step generator
        self.el_step_gen = tools.angle_gen(steps)

    def reset_el_steps(self):
        '''
        "Reset" the el step generator
        '''

        if not 'steps' in self.step_dict:
            return

        self.el_step_gen = tools.angle_gen(
            self.step_dict['steps'])
        self.step_dict['step'] = self.step_dict['steps'][0]
        self.step_dict['remainder'] = 0

    def partition_mission(self, chunksize=None):
        '''
        Divide up the mission in equal-sized chunks
        of nsample / chunksize (final chunk can be
        smaller).

        Keyword arguments
        ---------
        chunksize : int
            Chunk size in samples. If left None, use
            full mission length (default : None)

        Returns
        -------
        chunks : list of dicts
            Dictionary with start, end indices and index of each
            chunk.
        '''

        nsamp = self.nsamp

        if not chunksize or chunksize >= nsamp:
            chunksize = int(nsamp)

        chunksize = int(chunksize)
        nchunks = int(np.ceil(nsamp / float(chunksize)))
        chunks = []
        start = 0

        for cidx, chunk in enumerate(range(nchunks)):
            end = start + chunksize
            end = nsamp if end >= (nsamp) else end
            chunks.append(dict(start=start, end=end, cidx=cidx))
            start += chunksize

            # Create slot for data if needed later.
            self._data[str(cidx)] = {}

        self.chunks = chunks
        return chunks

    def subpart_chunk(self, chunk):
        '''
        Split a chunk up into smaller chunks based on the
        options set for boresight rotation.

        Arguments
        ---------
        chunk : dict
            Dictionary containing start, end indices (and optionally
            cidx) keys

        Returns
        -------
        subchunks : list of dicts
            Subchunks for each rotation of the boresight. If input
            chunk had a `cidx` key, every subchunk inherits this value.
        '''

        period = self.rot_dict['period']

        if not period:
        # No instrument rotation, so no need for subchunks
            return [chunk]

        rot_chunk_size = self.rot_dict['rot_chunk_size']
        chunk_size = chunk['end'] - chunk['start']

        subchunks = []
        start = chunk['start']

        nchunks = (chunk_size - self.rot_dict['remainder'])
        nchunks /= float(rot_chunk_size)
        nchunks = int(np.ceil(nchunks))
        nchunks = 1 if nchunks < 1 else nchunks

        if nchunks == 1:
            # rot period is larger or equal to chunksize
            if self.rot_dict['remainder'] >= chunk_size:

                subchunks.append(dict(start=start, end=chunk['end']))
                self.rot_dict['remainder'] -= chunk_size

            else:
                # one subchunk that is just the remainder if there is one
                end = self.rot_dict['remainder'] + start

                if self.rot_dict['remainder']:

                    # in this rotation chunk, no rotation should be made
                    subchunks.append(dict(start=start, end=end, norot=True))

                # another subchunk that is the rest of the chunk
                subchunks.append(dict(start=end, end=chunk['end']))

                self.rot_dict['remainder'] = rot_chunk_size - (chunk['end'] - end)

        elif nchunks > 1:
            # You can fit at most nstep - 1 full steps in chunk,
            # remainder is at most stepsize.
            if self.rot_dict['remainder']:

                end = self.rot_dict['remainder'] + start

                # again, no rotation should be done
                subchunks.append(dict(start=start, end=end, norot=True))

                start = end

            # Loop over full-sized rotation chunks.
            for step in range(nchunks-1):

                end = start + rot_chunk_size
                subchunks.append(dict(start=start, end=end))
                start = end

            # Fill last part and determine remainder.
            subchunks.append(dict(start=start, end=chunk['end']))
            self.rot_dict['remainder'] = rot_chunk_size - (chunk['end'] - start)

        # Subchunks get same cidx as parent chunk.
        if 'cidx' in chunk:
            cidx = chunk['cidx']
            for subchunk in subchunks:
                subchunk['cidx'] = cidx

        return subchunks

    def allocate_maps(self, nside=256):
        '''
        Allocate space in memory for binned output.

        Keyword arguments
        -----------------
        nside : int
            Nside of output (default : 256)
        '''

        self.vec = np.zeros((3, 12*nside**2), dtype=float)
        self.proj = np.zeros((6, 12*nside**2), dtype=float)
        self.nside_out = nside

    def init_detpair(self, alm, beam_a, beam_b=None,
                     **kwargs):
        '''
        Initialize the internal structure (the spinmaps)
        for a detector pair and all its ghosts.

        Arguments
        ---------
        alm : tuple
            Tuple containing (almI, almE, almB) as
            Healpix-formatted complex numpy arrays
        beam_a : <detector.Beam> object
            The A detector.

        Keyword arguments
        -----------------
        beam_b : <detector.Beam> object
            The B detector. (default : None)
        kwargs : {spinmaps_opts}
            Extra kwargs are assumed input to
            `init_spinmaps()`

        Notes
        -----
        Both detectors are assumed to share the same beam
        (up to a rotation). Therefore, only the A main beam
        needs to specified.
        '''

        if beam_b is not None:
            b_exists = True
        else:
            b_exists = False

        # We give the ghosts identical Gaussian beams if they
        # have no blm.
        if beam_a.ghosts:

            for gidx in range(beam_a.ghost_count):
                ghost_a = beam_a.ghosts[gidx]

                if gidx == 0:
                    if not hasattr(ghost_a, 'blm'):
                        ghost_a.gen_gaussian_blm()

                else:
                    if not hasattr(ghost_a, 'blm'):
                        ghost_a.reuse_blm(beam_a.ghosts[0])
        if b_exists:
            if beam_b.ghosts:

                for gidx in range(beam_b.ghost_count):
                    ghost_b = beam_b.ghosts[gidx]

                    if gidx == 0:
                        if not hasattr(ghost_b, 'blm'):
                            ghost_b.reuse_blm(beam_a.ghosts[0])
                    else:
                        if not hasattr(ghost_b, 'blm'):

                            beam_b.ghosts[gidx].reuse_blm(
                                beam_a.ghosts[0])


        self.init_spinmaps(alm, beam_obj=beam_a, **kwargs)

        # free blm attributes
        beam_a.delete_blm(del_ghosts_blm=True)
        if b_exists:
            beam_b.delete_blm(del_ghosts_blm=True)

    def scan_instrument_mpi(self, alm, verbose=1, binning=True,
            create_memmap=False, scatter=True, reuse_spinmaps=False,
            interp=False, save_tod=False, save_point=False, ctalk=0.,
            preview_pointing=False, hwp_status='non-ideal', **kwargs):
        '''
        Loop over beam pairs, calculates boresight pointing
        in parallel, rotates or modulates instrument if
        needed, calculates beam-convolved tods, and,
        optionally, bins tods.

        Arguments
        ---------
        alm : tuple, None
            Tuple containing (almI, almE, almB) as Healpix-formatted
            complex numpy arrays. Can be None if preview_pointing is True.

        Keyword arguments
        ---------
        verbose : int
            Prints status reports (0 : nothing, 1: some,
            2: all) (defaul: 1)
        binning : bool, optional
            If True, bin tods into `vec` and `proj`
            attributes
        create_memmap : bool
            If True, store boresight quaternion (q_bore)
            in memory-mapped file on disk and read in
            q_bore from file on subsequent passes. If
            False, recalculate q_bore for each detector
            pair. (default : False)
        scatter : bool
            Scatter beam pairs over ranks (default : True)
        reuse_spinmaps : bool
            Do not calculate spinmaps when spinmaps attribute
            exists. Useful when iterating single beam per core.
            (default : False)
        interp : bool
            If set, use bi-linear interpolation to obtain TOD.
            (default : False)
        save_tod : bool
            If set, save TOD of beams. (default : False)
        save_point : bool
            If set, save boresight quaternions, hwp_angle(s) [deg] and
            (per beam) pixel numbers and position angles [deg])
            (default : False)
        ctalk : float
            Fraction of cross-talk between detectors in pair.
            (default :  0)
        preview_pointing : bool
            If set, input alm is ignored, all SHT transforms are skipped,
            and no scanning is done (tod are zero). All pointing and binning
            steps are performed, so useful for quickly checking output hits-map
            and condition number (default : False)
        kwargs : {ces_opts, spinmaps_opts}
            Extra kwargs are assumed input to
            `constant_el_scan()` or `init_spinmaps()`.

        Notes
        -----
        save_tod and save_point options are meant for display and debugging
        purposes only.
        '''

        if alm is None and preview_pointing is False:
            raise TypeError(
                "input alm = None while `preview_pointing` != True")

        if preview_pointing and (save_tod is True or save_point is True):
            raise ValueError(
             "Cannot have `skip_scan` and `save_tod` or `save_point`")

        # Pop init_spinmaps kwargs.
        max_spin = kwargs.pop('max_spin', None)
        nside_spin = kwargs.pop('nside_spin', None)
        spinmaps_opts = dict(verbose=(verbose==2))
        if max_spin:
            spinmaps_opts.update({'max_spin' : max_spin})
        if nside_spin:
            spinmaps_opts.update({'nside_spin' : nside_spin})

        if verbose and self.mpi_rank == 0:
            print('Scanning with {:d} detectors'.format(
                self.ndet))
            sys.stdout.flush()
        self.barrier() # Just to have summary print statement on top.

        # Init memmap on root.
        if create_memmap and not self.ext_point:
            if self.mpi_rank == 0:
                self.mmap = np.memmap('q_bore.npy', dtype=float,
                                      mode='w+', shape=(self.nsamp, 4),
                                      order='C')
            else:
                self.mmap = None

        # Scatter beams if needed, self.beams stays broadcasted.
        if scatter:
            beams = self.scatter_list(self.beams, root=0)
        else:
            beams = self.beams

        # Let every core loop over max number of beams per core
        # this makes sure that cores still participate in
        # calculating boresight quaternions.
        #nmax = int(np.ceil(self.ndet/float(self.mpi_size)/2.))
        nmax = int(np.ceil(len(self.beams)/float(self.mpi_size)))

        for bidx in range(nmax): # Loop over beams.

            if bidx > 0:
                # reset instrument
                self.reset_instr_rot()
                self.reset_hwp_mod()
                self.reset_el_steps()

            do_ctalk = False # Starts False, might become True later.

            try:
                beampair = beams[bidx]
            except IndexError:
                beampair = [None, None]

            beam_a = beampair[0]
            beam_b = beampair[1]

            if verbose == 2:
                print('\n[rank {:03d}]: working on: \n{} \n{}'.format(
                        self.mpi_rank, str(beam_a), str(beam_b)))
            if verbose == 1 and beam_a and beam_b:
                print('[rank {:03d}]: working on: {}, {}'.format(
                        self.mpi_rank, beam_a.name, beam_b.name))

            # Skip creating spinmaps when no beams or spinmaps
            # or already initialized with reuse_spinmaps.
            if not beam_a and not beam_b:
                pass
            elif preview_pointing is True:
                # We can completely skip all SHT transforms.
                pass
            elif hasattr(self, 'spinmaps') and reuse_spinmaps:
                pass
            else:
                self.init_detpair(alm, beam_a, beam_b=beam_b,
                                  **spinmaps_opts)

            if not hasattr(self, 'chunks'):
                # Assume no chunking is needed and use full mission length.
                self.partition_mission()

            # In case chunks have been added manually.
            self._init_data()

            for chunk in self.chunks:

                if verbose:
                    print(('[rank {:03d}]:\tWorking on chunk {:03}:'
                           ' samples {:d}-{:d}').format(self.mpi_rank,
                            chunk['cidx'], chunk['start'], chunk['end']))

                # Make the boresight move.
                ces_opts = kwargs.copy()
                ces_opts.update(chunk)

                # Use precomputed pointing on subsequent passes.
                # Note, not used if memmap is not initialized.
                if bidx > 0:
                    ces_opts.update(dict(use_precomputed=True))

                self.constant_el_scan(**ces_opts)

                # If needed, allocate arrays for data.
                if bidx == 0:
                    self._allocate_hwp_data(save_point=save_point,
                                            **chunk)
                if beam_a and not beam_a.dead:
                    self._allocate_detector_data(beam_a, save_tod=save_tod,
                                                 save_point=save_point, **chunk)
                if beam_b and not beam_b.dead:
                    self._allocate_detector_data(beam_b, save_tod=save_tod,
                                                 save_point=save_point, **chunk)

                # If required, loop over boresight rotations.
                subchunks = self.subpart_chunk(chunk)

                # print(subchunks)
                for subchunk in subchunks:

                    if verbose == 2:
                        print(('[rank {:03d}]:\t\t...'
                               ' samples {:d}-{:d}, norot={}').format(self.mpi_rank,
                                                 subchunk['start'], subchunk['end'],
                                                       subchunk.get('norot', False)))

                    # Rotate instrument and hwp if needed.
                    if not subchunk.get('norot', False):
                        self.rotate_instr()

                    self.rotate_hwp(**subchunk)

                    # Scan and bin.
                    if beam_a and not beam_a.dead:

                        self._scan_detector(beam_a, interp=interp,
                                            save_tod=save_tod,
                                            save_point=save_point,
                                            skip_scan=preview_pointing,
                                            hwp_kind=hwp_status,
                                            **subchunk)

                        # Save memory by not copying if no pair.
                        if beam_b is None:
                            do_ctalk = False
                        else:
                            do_ctalk = ctalk * bool(beam_b) * (not beam_b.dead)
                            do_ctalk = bool(do_ctalk)

                        if do_ctalk:
                            tod_a = self.tod.copy()
                        elif binning:
                            self.bin_tod(beam_a, add_to_global=True, **subchunk)

                    if beam_b and not beam_b.dead:
                        self._scan_detector(beam_b, interp=interp,
                                            save_tod=save_tod,
                                            save_point=save_point,
                                            skip_scan=preview_pointing,
                                            hwp_kind=hwp_status,
                                            **subchunk)

                        if do_ctalk:
                            tod_b = self.tod
                        elif binning:
                            self.bin_tod(beam_b, add_to_global=True, **subchunk)

                    if do_ctalk:
                        tools.cross_talk(tod_a, tod_b, ctalk=ctalk)

                        if save_tod:
                            # Update TOD with cross-talk leakage.
                            self._update_tod(beam_a, tod_a, **subchunk)
                            self._update_tod(beam_b, tod_b, **subchunk)

                        if binning:
                            self.bin_tod(beam_a, tod=tod_a,
                                         add_to_global=True, **subchunk)
                            self.bin_tod(beam_b, tod=tod_b,
                                         add_to_global=True, **subchunk)

    def _chunk2idx(self, **kwargs):
        '''
        Return slice indices to chunk-sized array.

        Keyword arguments
        -----------------
        start : int
            Starting index.
        end : int
            Stopping index.
        cidx : int
            Chunk index.

        Returns
        -------
        qidx_start : int
            Starting index.
        qidx_end : int
            Stopping index.
        '''

        start = kwargs.get('start', False)
        end = kwargs.get('end', False)

        if start is False:
            raise ValueError('_chunk2idx called without start kwarg.')
        if end is False:
            raise ValueError('_chunk2idx called without end kwarg.')

        # Find the indices to the pointing and ctime arrays.
        if 'cidx' in kwargs:
            cidx = kwargs['cidx']
            qidx_start = start - self.chunks[cidx]['start']
            qidx_end = end - self.chunks[cidx]['start']
        else:
            qidx_start = 0
            qidx_end = end - start

        return qidx_start, qidx_end

    def _update_tod(self, beam, tod, **kwargs):
        '''
        Update the time-ordered data stored for given beam.
        Returns error when no data is present.

        Arguments
        ---------
        beam : <detector.Beam> object
            Main beam.
        tod : array-like
            Time-ordered data with size

        Keyword arguments
        -----------------
        kwargs : {chunk_opts}
        '''

        start, end = self._chunk2idx(**kwargs)
        cidx = kwargs.get('cidx') # Chunk index.

        self._data[str(cidx)][str(beam.idx)]['tod'][start:end] = tod

    def step_array(self, arr, step_dict, step_gen):
        '''
        Step array based on the properties in
        the `step_dict` atrribute. Performs
        in-place calculations and modifications of `step_dict`

        Arguments
        ---------
        arr : array-like
            Array with coordinates to be stepped
        step_dict : dict
            Dictionary containing "step_size", "remainder",
            and "angle" keys.
        step_gen : iterable
            Python iterable that can cycle through steps,
            see `tools.angle_gen` for example.

        Returns
        -------
        arr_stepped : array-like
            Stepped input array
        '''

        chunk_size = arr.size

        step_size = step_dict['step_size']
        nsteps = int(np.ceil((chunk_size - step_dict['remainder']) / float(step_size)))
        nsteps = 1 if nsteps < 1 else nsteps

        if nsteps == 1:
            # step period is larger or equal to chunksize
            if step_dict['remainder'] >= chunk_size:

                arr[:] += step_dict['angle']
                step_dict['remainder'] -= chunk_size
            else:
                arr[:step_dict['remainder']] += step_dict['angle']

                step_dict['angle'] = next(step_gen)
                arr[step_dict['remainder']:] += step_dict['angle']

                step_dict['remainder'] = step_size - arr[step_dict['remainder']:].size

            return arr

        elif nsteps > 1:
            # You can fit at most nstep - 1 full steps in chunk.
            # Remainder is at most stepsize.
            if step_dict['remainder']:
                arr[:step_dict['remainder']] += step_dict['angle']

            startidx = step_dict['remainder']
            # Loop over full steps.
            for step in range(nsteps-1):
                endidx = startidx + step_size

                step_dict['angle'] = next(step_gen)
                arr[startidx:endidx] += step_dict['angle']

                startidx = endidx

            # Fill last part and determine remainder.
            step_dict['angle'] = next(step_gen)
            arr[endidx:] += step_dict['angle']
            step_dict['remainder'] = step_size - arr[endidx:].size

            return arr

    def constant_el_scan(self, ra0=-10, dec0=-57.5, az_throw=90,
        scan_speed=1, az_prf='triangle',
        check_interval=600, el_min=45, cut_el_min=False,
        use_precomputed=False, q_bore_func=None,
        q_bore_kwargs=None, ctime_func=None,
        ctime_kwargs=None, **kwargs):
        '''
        Populates scanning quaternions.
        Let boresight scan back and forth in azimuth, starting
        centered at ra0, dec0, while keeping elevation constant.

        Keyword Arguments
        ---------
        ra0 : float, array-like
            Ra coordinate of centre of scan in degrees.
            If array, consider items as scan
            centres ordered by preference.
        dec0 : float, array-like
            Dec coordinate of centre of scan in degrees.
            If array, same shape as ra0.
        az_throw : float
            Scan width in azimuth (in degrees)
        scan_speed : float
            Scan speed in degrees per second
        az_prf : str
            Azimuthal profile. Current options:
                triangle : (default) triangle wave with total
                           width=az_throw.
                sawtooth : sawtooth wave with period given by
                           az_throw.
        check_interval : float
            Check whether elevation is not below `el_min`
            at this rate in seconds (default : 600)
        el_min : float
            Lower elevation limit in degrees (default : 45)
        cut_el_min: bool
            If True, excludes timelines where el would be less than el_min
        use_precomputed : bool
            Load up precomputed boresight quaternion if
            memory-map is present (default : False)
        q_bore_func : callable, None
            A user-defined function that takes `start` and `end` (kw)args and
            outputs a (unit) quaternion array of shape=(nsamp, 4) on all ranks.
            Here, nsamp = end-start. Used when `external_pointing` is set in
            `ScanStrategy.__init__`. (default : None)
        q_bore_kwargs : dict, None
            Keyword arguments to q_bore_func (default: None)
        ctime_func : callable, None
            A user-defined function that takes `start` and `end` (kw)args and
            outputs a ctime array of shape=(nsamp) on all ranks.
            Here, nsamp = end-start. Used when `external_pointing` is set in
            `ScanStrategy.__init__`. (default : None)
        ctime_kwargs : dict, None
            Keyword arguments to ctime_func (default: None)
        start : int
            Start index
        end : int
            End index

        Notes
        -----
        Creates the following class attributes:
        ctime : ndarray
            Unix time array. Size = (end - start)
        q_bore : ndarray
            Boresight quaternion array. Shape = (end - start, 4)

        When using `external_pointing` is set, this method just loads
        the external pointing using the provided functions and ignores
        every other kwarg except `start` and `end`.
        '''

        start = kwargs.pop('start')
        end = kwargs.pop('end')

        # Complain when non-chunk kwargs are given.
        cidx = kwargs.pop('cidx', None)
        hwpang = kwargs.pop('hwpang', None)

        if kwargs:
            raise TypeError("constant_el_scan() got unexpected "
                "arguments '{}'".format(list(kwargs)))

        if self.ext_point:
            # Use external pointing, so skip rest of function.
            self.ctime = ctime_func(start=start, end=end, cidx=cidx, **ctime_kwargs)
            self.q_bore = q_bore_func(start=start, end=end, cidx=cidx, **q_bore_kwargs)

            return

        ctime = np.arange(start, end, dtype=float)
        ctime /= float(self.fsamp)
        ctime += self.ctime0
        self.ctime = ctime

        # Read q_bore from disk if needed (and skip rest).
        if use_precomputed and hasattr(self, 'mmap'):
            if self.mpi_rank == 0:
                self.q_bore = self.mmap[start:end]
            else:
                self.q_bore = None

            self.q_bore = self.broadcast_array(self.q_bore)

            return

        chunk_size = end - start
        check_len = int(check_interval * self.fsamp) # min_el checks

        nchecks = int(np.ceil(chunk_size / float(check_len)))
        p_len = check_len * nchecks # longer than chunk for nicer slicing

        ra0 = np.atleast_1d(ra0)
        dec0 = np.atleast_1d(dec0)
        npatches = dec0.shape[0]

        az0, el0, _ = self.radec2azel(ra0[0], dec0[0], 0,
            self.lon, self.lat, ctime[::check_len])

        flag0 = np.zeros(el0.size, dtype=bool)

        # check and fix cases where boresight el < el_min
        n = 1
        while np.any(el0 < el_min):

            if n < npatches:
                # run check again with other ra0, dec0 options
                azn, eln, _ = self.radec2azel(ra0[n], dec0[n], 0,
                                      self.lon, self.lat, ctime[::check_len])

                elidx = (el0<el_min)
                el0[elidx] = eln[elidx]
                az0[elidx] = azn[elidx]

            else:
                elidx = (el0<el_min)
                el0[elidx] = el_min

                if cut_el_min:
                    # not scanning this elevation check chunk
                    flag0[elidx] = True
                    warn('Cutting el min', RuntimeWarning)

                else:
                    # scanning at fixed elevation
                    warn('Keeping el0 at {:.1f} for part of scan'.format(el_min),
                        RuntimeWarning)
            n += 1

        # Scan boresight, note that it will slowly drift away from az0, el0.
        if scan_speed == 0:
            # Replace with small number to simulate staring.
            scan_speed = 1e-12

        if az_throw == 0:
            az = np.zeros(chunk_size)

        # NOTE, put these in seperate functions
        elif az_prf == 'triangle':

            scan_period = 2 * az_throw / float(scan_speed)

            az = np.arange(p_len, dtype=float)
            az *= (2 * np.pi / scan_period / float(self.fsamp))
            np.sin(az, out=az)
            np.arcsin(az, out=az)
            az *= (az_throw / np.pi)

        elif az_prf == 'sawtooth':

            # deg / s / (samp / s)
            deg_per_samp = scan_speed / float(self.fsamp)
            az = tools.sawtooth_wave(p_len, deg_per_samp, az_throw)
            az -= az_throw / 2.

        # Slightly complicated way to add az to az0
        # while avoiding expanding az0 to p_len.
        az = az.reshape(nchecks, check_len)
        az += az0[:, np.newaxis]
        az = az.ravel()
        az = az[:chunk_size] # Discard extra entries.

        el = np.zeros((nchecks, check_len), dtype=float)
        el += el0[:, np.newaxis]
        el = el.ravel()
        el = el[:chunk_size]

        # Do elevation stepping if necessary.
        if self.step_dict.get('period', None):
            el = self.step_array(el, self.step_dict, self.el_step_gen)

        # Transform from horizontal frame to celestial, i.e. az, el -> ra, dec.
        if self.mpi:
            # Calculate boresight quaternion in parallel.
            sub_size = np.zeros(self.mpi_size, dtype=int)
            quot, remainder = divmod(chunk_size,
                                        self.mpi_size)
            sub_size += quot

            if remainder:
                # Give first ranks one extra quaternion.
                sub_size[:int(remainder)] += 1

            sub_start = np.sum(sub_size[:self.mpi_rank], dtype=int)
            sub_end = sub_start + sub_size[self.mpi_rank]

            q_bore = np.empty(chunk_size * 4, dtype=float)

            # calculate section of q_bore
            q_boresub = self.azel2bore(az[sub_start:sub_end],
                                    el[sub_start:sub_end],
                                    None, None, self.lon, self.lat,
                                    ctime[sub_start:sub_end])
            q_boresub = q_boresub.ravel()

            sub_size *= 4 # For the flattened quat array.

            offsets = np.zeros(self.mpi_size)
            offsets[1:] = np.cumsum(sub_size)[:-1] # start * 4

            # Combine all sections on all ranks.
            self._comm.Allgatherv(q_boresub,
                            [q_bore, sub_size, offsets, self._mpi_double])
            self.q_bore = q_bore.reshape(chunk_size, 4)

        else:
            self.q_bore = self.azel2bore(az, el, None, None, self.lon,
                                         self.lat, ctime)

        # Store boresight quat in memmap if needed.
        if hasattr(self, 'mmap'):
            if self.mpi_rank == 0:
                self.mmap[start:end] = self.q_bore
            # wait for I/O
            if self.mpi:
                self._comm.barrier()

    def satellite_ctime(self, **kwargs):
        '''
        A function to produce unix time (ctime) for a given chunk

        Keyword arguments
        -----------------

        kwargs : {chunk}


        Returns
        -------

        ctime : ndarray
            Unix time array. Size = (end - start)
        '''

        start = kwargs.pop('start')
        end = kwargs.pop('end')

        ctime = np.arange(start, end, dtype=float)
        ctime /= float(self.fsamp)
        ctime += self.ctime0

        return ctime

    def satellite_scan(self, alpha=50., beta=50.,
        alpha_period=5400., beta_period=600., jitter_amp=0.0, return_all=False):
        '''
        A function to simulate satellite scanning strategy.

        Keyword arguments
        -----------------
        alpha : float
            Angle between spin axis and precession axis in degree.
            (default : 50.)
        beta : float
            Angle between spin axis and boresight in degree.
            (default : 50.)
        alpha_period : float
            Time period for precession in seconds. (default : 5400)
        beta_period : float
            Spin period in seconds. (default : 600.)
        jitter_amp : float
            Std of iid Gaussian noise added to elevation coords.
            (default : 0.0)
        return_all : bool
            Also return az, el, lon, lat. (default : False)
        start : int
            Start index
        end : int
            End index

        Returns
        -------
        (az, el, lon, lat,) q_bore : array-like
            Depending on return_all

        Notes
        -----
        See Wallis et al., 2017, MNRAS, 466, 425.
        '''

        deg_per_day = 360.9863
        dt = 1 / float(self.fsamp)
        nsamp = self.ctime.size # ctime determines chunk size
        ndays = float(nsamp) / self.fsamp / (24 * 3600.)

        az = np.mod(np.arange(nsamp)*dt*360/float(beta_period), 360)

        if jitter_amp != 0.:
            jitter = jitter_amp * np.random.randn(int(nsamp))
            el = beta * np.ones_like(az) + jitter
        else:
            el = beta * np.ones_like(az)

        # Continue from position left chunk finished
        if self.lon:
            lon_0 = self.lon
        else:
            # no position yet. So start at zero
            lon_0 = 0.

        if self.lat:
            lat_0 = self.lat
        else:
            lat_0 = 0.

        # Anti sun at all times
        lon = np.mod(-np.linspace(lon_0, ndays * deg_per_day + lon_0, nsamp),
                     360.)
        # the starting argument of the sin. Zero if lat_0 = 0.
        t_start = np.arcsin(lat_0 / float(alpha))

        lat = np.sin(np.linspace(
            t_start, 2*np.pi*dt*nsamp/float(alpha_period) + t_start,
            num=nsamp, endpoint=False))
        lat *= alpha

        # Store last lon, lat coord for start next chunk
        self.lon = lon[-1]
        self.lat = lat[-1]

        if self.mpi:
            # Calculate boresight quaternion in parallel
            chunk_size = nsamp
            sub_size = np.zeros(self.mpi_size, dtype=int)
            quot, remainder = divmod(chunk_size,
                                        self.mpi_size)
            sub_size += quot

            if remainder:
                # give first ranks one extra quaternion
                sub_size[:int(remainder)] += 1

            sub_start = np.sum(sub_size[:self.mpi_rank], dtype=int)
            sub_end = sub_start + sub_size[self.mpi_rank]

            q_bore = np.empty(chunk_size * 4, dtype=float)

            # calculate section of q_bore
            q_boresub = self.azel2bore(az[sub_start:sub_end],
                                    el[sub_start:sub_end],
                                    None, None,
                                    lon[sub_start:sub_end],
                                    lat[sub_start:sub_end],
                                    self.ctime[sub_start:sub_end])
            q_boresub = q_boresub.ravel()

            sub_size *= 4 # for the flattened quat array

            offsets = np.zeros(self.mpi_size)
            offsets[1:] = np.cumsum(sub_size)[:-1] # start * 4

            # combine all sections on all ranks
            self._comm.Allgatherv(q_boresub,
                            [q_bore, sub_size, offsets, self._mpi_double])
            q_bore = q_bore.reshape(chunk_size, 4)

        else:
            q_bore = self.azel2bore(az, el, None, None, lon,
                                         lat, self.ctime)

        self.flag = np.zeros_like(az, dtype=bool)

        if return_all:
            return az, el, lon, lat, q_bore
        else:
            return q_bore

    def parse_schedule_file(self, schedule_file=None):
        '''

        Read a text file with standard input and generate arrays that can be
        circulated between

        Keyword arguments
        ---------
        schedule_file : file path (string)


        Returns
        -------

        nces : ndarray (int)
            A monotonically increasing array of integers corresponding
            to scan number

        az0s : ndarray (float)
            Lower limit on azimuthal range

        az1s : ndarray (float)
            Upper limit on azimuthal range

        els : ndarray (float)
            Boresight elevation value for the scan

        t0s : ndarray (float)
            Start times for each scan (unix time)

        t1s : ndarray (float)
            End times for each scan (unix time)

        '''

        def mjd2ctime(mjd):

            return (mjd - 40587.) * 86400.0

        if schedule_file is None:

            ### Placeholder while we debug the rest of the code
            t0s = mjd2ctime(np.array([58484.000694, 58484.056944, 58484.132639]))
            t1s = mjd2ctime(np.array([58484.055556, 58484.131250, 58484.186806]))
            az0s = np.array([214.98, 202.93, 215.67])
            az1s = np.array([250.28, 249.60, 250.24])
            els = np.array([53.09, 59.63, 52.40])

        else:

            data = np.loadtxt(schedule_file)
            t0s  = mjd2ctime(data[:, 0])
            t1s  = mjd2ctime(data[:, 1])
            az0s = data[:, 2]
            az1s = data[:, 3]
            els  = data[:, 4]

        N = len(az0s)

        return np.arange(N), az0s, az1s, els, t0s, t1s


    def partition_schedule_file(self, filename='', chunksize=None):
        '''
        Divide up the mission in equal-sized chunks
        of nsample / chunksize (final chunk can be
        smaller).

        Keyword arguments
        ---------
        chunksize : interp
            Chunk size in samples. If left None, use
            full mission length (default : None)

        Returns
        -------
        chunks : list of dicts
            Dictionary with start, end indices and index of each
            chunk.
        '''

        chunks = []
        ctime_starts = []
        chunknum = 0
        samplenum = 0
        done_chunking = False
        nsamp = self.nsamp

        nces, az0s, az1s, els, t0s, t1s = self.parse_schedule_file(filename)
        az0i, az1i, eli, t0i, t1i = [], [], [], [], []

        for i, (t0, t1) in enumerate(zip(t0s, t1s)):
            print('CES {}/{}'.format(i, len(t0s)))
            print('Chunksize = {}'.format(chunksize))

            if done_chunking:
                break

            nsamp_full_ces = (t1 - t0) * self.fsamp
            if not chunksize or chunksize >= nsamp_full_ces:
                print('Chunk larger than nsamp_full_ces')
                chunksize2use = int(nsamp_full_ces)
                nchunks = 1
            else:
                print('nsamp_full_ces | chunksize')
                print('{} | {}'.format(nsamp_full_ces, chunksize))
                chunksize2use = int(chunksize)
                nchunks = int(np.ceil(nsamp_full_ces / float(chunksize2use)))

            start = samplenum
            tstart = t0
            for cidx in range(nchunks):
                end = start + chunksize2use
                if cidx == nchunks-1:
                    end =  start + nsamp_full_ces

                chunks.append(dict(start=int(start), end=int(end),
                    cidx=int(chunknum + cidx)))

                az0i.append(az0s[i])
                az1i.append(az1s[i])
                eli.append(els[i])
                t0i.append(t0s[i])
                t1i.append(t1s[i])

                ctime_starts.append(tstart)

                start += chunksize2use
                tstart += float(chunksize2use) / self.fsamp

                if start >= nsamp:
                    done_chunking=True
                    break

            if done_chunking:
                # chunknum += nchunks
                chunknum += cidx+1
            else:
                # chunknum += cidx+1
                chunknum += nchunks

            samplenum = end

        self.chunks = chunks
        self.ctime_starts = ctime_starts

        # Assigning attributes that will be used by schedule_ctime and
        # schedule_scan
        self.az0s = az0i
        self.az1s = az1i
        self.els = eli
        self.t0s = t0i
        self.t1s = t1i


        return chunks

    def schedule_ctime(self, **kwargs):
        '''
        A function to produce unix time (ctime) for a given chunk

        Keyword arguments
        -----------------

        kwargs : {chunk}

        Returns
        -------

        ctime : ndarray
            Unix time array. Size = (end - start)

        '''

        if self.ctime_starts is None:
            raise ValueError('Have to partition schedule file first')

        start = kwargs.pop('start')
        end = kwargs.pop('end')
        cidx = kwargs.pop('cidx')

        ctime = self.ctime_starts[cidx] + \
            np.arange(end-start, dtype=float) / float(self.fsamp)

        return ctime

    def schedule_scan(self, scan_speed=2.5,
            return_all=False, az_prf='triangle', **kwargs):
        '''

        Reads in a schedule file following a certain format and procuces
        boresight quaternions.

        Keyword arguments
        -----------------
        scan_speed : float [deg/s]
            Scan speed in deg/s

        Returns
        -------
        (az, el, lon, lat,) q_bore : array-like
            Depending on return_all

        '''

        nsamp = self.ctime.size # ctime determines chunk size

        # The idx to the last CES t0 before ctime[0]
        idx_ces = kwargs.pop('cidx')


        t0_ces = self.t0s[idx_ces]
        el0 = self.els[idx_ces]
        dt = self.ctime[0] - t0_ces
        # idx = np.ceil(dt / self.fsamp)
        az0 = self.az0s[idx_ces]
        az1 = self.az1s[idx_ces]

        flag0 = np.zeros(el0.size, dtype=bool)

        if az0 > az1:
            az_throw = (360-az0) + az1
        else:
            az_throw = az1 - az0

        assert az_throw > 0., 'az_throw should be positive'

        # Scan boresight, note that it will slowly drift away from az0, el0.
        if az_throw == 0:
            az = np.zeros(chunk_size)

        # NOTE, put these in seperate functions
        elif az_prf == 'triangle':

            scan_half_period = az_throw / float(scan_speed)
            nsamp_per_scan = int(scan_half_period * self.fsamp)

            assert nsamp_per_scan > 0, 'number of samples per scan should be positive'

            nsamp_per_period = 2*nsamp_per_scan-1

            phase = np.remainder(dt / float(self.fsamp), float(nsamp_per_period))
            phase_idx = np.ceil(phase * nsamp_per_period)

            # Number of triangle scane in this chunk
            nmult = np.ceil(float(nsamp) / nsamp_per_period)

            # One full triangle scan
            az_single = np.hstack((np.linspace(az0, az1, nsamp_per_scan - 1, endpoint=False),
                np.linspace(az1, az0, nsamp_per_scan, dtype=float)))

            az_full = np.roll(np.tile(az_single, int(nmult)), int(phase_idx))
            az = az_full[:nsamp]

        else:
            raise ValueError('Other scan options currently not implemented')

        el = el0 * np.ones_like(az)

        if self.mpi:
            # Calculate boresight quaternion in parallel
            chunk_size = nsamp
            sub_size = np.zeros(self.mpi_size, dtype=int)
            quot, remainder = divmod(chunk_size,
                                        self.mpi_size)
            sub_size += quot

            if remainder:
                # give first ranks one extra quaternion
                sub_size[:int(remainder)] += 1

            sub_start = np.sum(sub_size[:self.mpi_rank], dtype=int)
            sub_end = sub_start + sub_size[self.mpi_rank]

            q_bore = np.empty(chunk_size * 4, dtype=float)

            # calculate section of q_bore
            q_boresub = self.azel2bore(az[sub_start:sub_end],
                                    el[sub_start:sub_end],
                                    None, None,
                                    self.lon,
                                    self.lat,
                                    self.ctime[sub_start:sub_end])
            q_boresub = q_boresub.ravel()

            sub_size *= 4 # for the flattened quat array

            offsets = np.zeros(self.mpi_size)
            offsets[1:] = np.cumsum(sub_size)[:-1] # start * 4

            # combine all sections on all ranks
            self._comm.Allgatherv(q_boresub,
                            [q_bore, sub_size, offsets, self._mpi_double])
            q_bore = q_bore.reshape(chunk_size, 4)

        else:
            q_bore = self.azel2bore(az, el, None, None, self.lon,
                                         self.lat, self.ctime)

        self.flag = np.zeros_like(az, dtype=bool)

        if return_all:
            return az, el, self.lon, self.lat, q_bore
        else:
            return q_bore

    def rotate_hwp(self, **kwargs):
        '''
        Evolve the HWP forward by a number of samples
        given by `chunk_size` (given the current HWP
        parameters). See `set_hwp_mod()`. Stores array
        with HWP angle per sample if HWP frequency is
        set. Otherwise stores current HWP angle.
        Stored HWP angle should be in radians.

        Keyword arguments
        ---------
        hwpang : float, None
            Default HWP angle used when no HWP rotation is specified
            (see `set_hwp_mod()`). If not given, use current angle.
            (in degrees)
        start : int
            Start index
        end : int
            End index
        '''

        start = kwargs.get('start')
        end = kwargs.get('end')

        chunk_size = int(end - start) # size in samples

        # If HWP does not move, just return current angle
        if not self.hwp_dict['freq'] or not self.hwp_dict['mode']:

            if kwargs.get('hwpang'):
                self.hwp_ang = np.radians(kwargs.get('hwpang'))
            else:
                self.hwp_ang = np.radians(self.hwp_dict['angle'])

            return

        # if needed, compute hwp angle array.
        freq = self.hwp_dict['freq'] # cycles per sec for cont. rot hwp
        start_ang = np.radians(self.hwp_dict['angle'])

        if self.hwp_dict['mode'] == 'continuous':

            self.hwp_ang = np.linspace(start_ang,
                   start_ang + 2 * np.pi * chunk_size / (self.fsamp / float(freq)),
                   num=chunk_size, endpoint=False, dtype=float) # radians (w = 2 pi freq)

            # update mod 2pi start angle for next chunk
            self.hwp_dict['angle'] = np.degrees(np.mod(self.hwp_ang[-1], 2*np.pi))
            return

        if self.hwp_dict['mode'] == 'stepped':

            hwp_ang = np.zeros(chunk_size, dtype=float)
            hwp_ang = self.step_array(hwp_ang, self.hwp_dict, self.hwp_angle_gen)
            np.radians(hwp_ang, out=hwp_ang)

            # update mod 2pi start angle for next chunk
            self.hwp_dict['angle'] = np.degrees(np.mod(hwp_ang[-1], 2*np.pi))
            self.hwp_ang = hwp_ang

    def _init_data(self):
        '''
        Make sure data has a key for each chunk.
        '''

        for chunk in self.chunks:

            cidx = chunk['cidx']
            if str(cidx) not in self._data:
                self._data[str(cidx)] = {}

    def _allocate_hwp_data(self, save_point=False, **chunk):
        '''
        Allocate inernal arrays for saving HWP angles for given
        chunk.

        Keyword arguments
        -----------------
        save_point : bool
            If set, allocate hwp_angles [deg], pixel
            numbers and position angles [deg]) (default : False)
        start : int
            Start index.
        end : int
            End index.
        cidx : int
            Chunk index.
        '''

        if save_point:

            start = chunk.get('start')
            end = chunk.get('end')
            cidx = chunk.get('cidx')

            tod_size = end - start  # Size in samples.

            hwp_ang = np.zeros(tod_size, dtype=float)

            self._data[str(cidx)]['hwp_ang'] = hwp_ang

    def _allocate_detector_data(self, beam, save_tod=False,
                                save_point=False, **chunk):
        '''
        Allocate internal arrays for saving data for given chunk
        and beam.

        Arguments
        ---------
        beam : <detector.Beam> object
            The main beam of the detector.

        Keyword arguments
        -----------------
        save_tod : bool
            If set, allocate TOD. (default : False)
        save_point : bool
            If set, allocate hwp_angles [deg], pixel
            numbers and position angles [deg]) (default : False)
        start : int
            Start index.
        end : int
            End index.
        cidx : int
            Chunk index.
        '''

        start = chunk.get('start')
        end = chunk.get('end')
        cidx = chunk.get('cidx')

        tod_size = end - start  # Size in samples.

        self._data[str(cidx)][str(beam.idx)] = {}

        if save_tod and not save_point:
            tod = np.zeros(tod_size, dtype=float)

            self._data[str(cidx)][str(beam.idx)]['tod'] = tod

        elif not save_tod and save_point:
            pix = np.zeros(tod_size, dtype=int)
            pa = np.zeros(tod_size, dtype=float)

            self._data[str(cidx)][str(beam.idx)]['pix'] = pix
            self._data[str(cidx)][str(beam.idx)]['pa'] = pa

        elif save_tod and save_point:
            tod = np.zeros(tod_size, dtype=float)
            pix = np.zeros(tod_size, dtype=int)
            pa = np.zeros(tod_size, dtype=float)

            self._data[str(cidx)][str(beam.idx)]['tod'] = tod
            self._data[str(cidx)][str(beam.idx)]['pix'] = pix
            self._data[str(cidx)][str(beam.idx)]['pa'] = pa

    def _scan_detector(self, beam, interp=False, save_tod=False,
                           save_point=False, skip_scan=False, hwp_kind='ideal', **kwargs):
        '''
        Convenience function that adds ghost(s) TOD to main beam TOD
        and saves TOD and pointing if needed.

        Arguments
        ---------
        beam : <detector.Beam> object
            The main beam of the detector.

        Keyword arguments
        -----------------
        interp : bool
            If set, use bi-linear interpolation to obtain TOD.
            (default : False)
        save_tod : bool
            If set, save TOD of beams. (default : False)
        save_point : bool
            If set, save boresight quaternions, hwp_angle(s) [deg] and
            (per beam) pixel numbers and position angles [deg])
            (default : False)
        skip_scan : bool
            If set, tod attribute is not populated by scanning
            over spinmaps but filled with zeros. Effectively
            skip whole method (default : False).
        kwargs : {chunk}

        Notes
        -----
        Returns ValueError when `beam` is a ghost.
        '''

        if beam.ghost:
            raise ValueError('_scan_detector() called with ghost.')

        if skip_scan and (save_tod is True or save_point is True):
            raise ValueError(
             "Cannot have `skip_scan` and `save_tod` or `save_point`")

        n = 0 # Count alive ghosts.
        if any(beam.ghosts):
            for gidx, ghost in enumerate(beam.ghosts):

                if ghost.dead:
                    continue

                # First alive ghost must start TOD.
                add_to_tod = False if n == 0 else True
                n += 1

                self.scan(ghost,
                          add_to_tod=add_to_tod,
                          interp=interp,
                          skip_scan=skip_scan,
                          **kwargs)

        tod_exists = True if n > 0 else False

        # Scan with main beam. Add to ghost TOD if present.
        ret = self.scan(beam, interp=interp, return_tod=save_tod,
                        add_to_tod=tod_exists,
                        return_point=save_point,
                        skip_scan=skip_scan, hwp_type=hwp_kind, **kwargs)

        # Find indices to slice of chunk.
        start = kwargs.get('start')
        end = kwargs.get('end')
        cidx = kwargs.get('cidx')

        q_start, q_end = self._chunk2idx(start=start, end=end, cidx=cidx)

        if save_tod and not save_point:
            # Only TOD is returned
            tod = ret
            self._data[str(cidx)][str(beam.idx)]['tod'][q_start:q_end] = tod

        elif not save_tod and save_point:
            ret_pix, ret_nside, ret_pa, ret_hwp = ret
            self._data[str(cidx)][str(beam.idx)]['pix'][q_start:q_end] = ret_pix
            self._data[str(cidx)][str(beam.idx)]['pa'][q_start:q_end] = ret_pa
            self._data[str(cidx)]['hwp_ang'][q_start:q_end] = ret_hwp

        elif save_tod and save_point:
            tod, ret_pix, ret_nside, ret_pa, ret_hwp = ret
            self._data[str(cidx)][str(beam.idx)]['tod'][q_start:q_end] = tod
            self._data[str(cidx)][str(beam.idx)]['pix'][q_start:q_end] = ret_pix
            self._data[str(cidx)][str(beam.idx)]['pa'][q_start:q_end] = ret_pa
            self._data[str(cidx)]['hwp_ang'][q_start:q_end] = ret_hwp

    def data(self, chunk, beam=None, data_type='tod'):
        '''
        Return calculated data.

        Arguments
        ---------
        chunk : dict
            Chunk (see `partition mission`) for which to
            provide data.

        Keyword arguments
        -----------------
        beam : <detector.Beam> object, None
            Beam for which to provide data. Can be None for
            HWP angle data. (default : None)
        data_type : str
            Type of data to be returned. Choices are "tod",
            "pix", "pa", "hwp_ang". (default : tod)

        Returns
        -------
        data : array-like
            Time-ordered data of specified type.
        '''

        if data_type == 'hwp_ang':
            return self._data[str(chunk['cidx'])]['hwp_ang']
        else:
            return self._data[str(chunk['cidx'])][str(beam.idx)][data_type]

    def scan(self, beam, add_to_tod=False, interp=False,
<<<<<<< HEAD
             return_tod=False, return_point=False, skip_scan=False, hwp_type = 'non-ideal', 
=======
             return_tod=False, return_point=False, skip_scan=False, hwp_type='ideal',
>>>>>>> 5f0b5e81
             **kwargs):
        '''
        Update boresight pointing with detector offset, and
        use it to bin spinmaps into a tod.

        Arguments
        ---------
        beam : <detector.Beam> object

        Kewword arguments
        ---------
        add_to_tod : bool
            Add resulting TOD to existing tod attribute and do not
            internally store the detector offset pointing.
            (default: False)
        interp : bool
            If set, use bi-linear interpolation to obtain TOD.
            (default : False)
        return_tod : bool
            If set, return TOD. (default : False)
        return_point : bool
            If set, return pix, nside, pa, hwp_ang (HEALPix
            pixel numbers, nside, position angle [deg] and HWP
            angle(s) [deg]) (default : False)
        start : int
            Start index
        end : int
            End index

        Returns
        -------
        tod : array-like
            If return_tod=True: TOD of length: end - start.
        pix : array-like
            If return_point=True: healpy (ring) pixel numbers
            of length: end - start.
        nside : int
            Nside parameter corresponding to pixel numbers.
        pa : array-like
            If return_point=True: position angle [deg] of
            length: end - start.
        hwp_ang : array-like, float
            If return_point=True: HWP angle(s) [deg] of
            length: end - start for continuously spinning HWP
            otherwise single angle.
        skip_scan : bool
            If set, tod attribute is not populated by scanning
            over spinmaps but filled with zeros. Effectively
            skip whole method (default : False).

        Notes
        -----
        Creates following class attributes:

        tod : ndarray
           Array of time-ordered data. Size = (end - start)
        pix : ndarray
            Array of HEALPix pixel numbers. Size = (end - start).
            Only if interp = False and skip_scan = False.

        Modifies the following attributes of the beam:

        q_off : ndarray
            Unit quaternion with detector offset (az, el)
            and, possibly, instrument rotation.
        '''

        if beam.dead:
            raise ValueError('scan() called with dead beam: {}'.format(
                beam.name))

        if skip_scan and (return_tod is True or return_point is True):
            raise ValueError(
             "Cannot have `skip_scan` and `return_tod` or `return_point`")

        start = kwargs.get('start')
        end = kwargs.get('end')
        if start is None or end is None:
            raise ValueError("Scan() called without start and end.")
        tod_size = end - start  # size in samples

        # We use a offset quaternion without polang.
        # We apply polang at the beam level later.
        az_off = beam.az
        el_off = beam.el
        polang = beam.polang_truth # True polang for scanning.
        q_off = self.det_offset(az_off, el_off, 0)

        # Rotate offset given rot_dict. We rotate the centroid
        # around the boresight. It's q_bore * q_rot * q_off.
        ang = np.radians(self.rot_dict['angle'])
        q_rot = np.asarray([np.cos(ang/2.), 0., 0., np.sin(ang/2.)])
        q_off = tools.quat_left_mult(q_rot, q_off)

        # Expose pointing offset for mapmaking. Not for ghosts.
        if not beam.ghost:
            beam.q_off = q_off

        if skip_scan:
            # Allocate a fake tod.
            tod = np.zeros(tod_size, dtype=float)
            if add_to_tod and hasattr(self, 'tod'):
                self.tod += tod
            else:
                self.tod = tod

            # Skip all other scanning.
            return

        if not beam.ghost:
            func, func_c = self.spinmaps['main_beam']['maps']
            s_vals, s_vals_c = self.spinmaps['main_beam']['s_vals']
        else:
            ghost_idx = beam.ghost_idx
            func, func_c = self.spinmaps['ghosts'][ghost_idx]['maps']
            s_vals, s_vals_c = self.spinmaps['ghosts'][ghost_idx]['s_vals']

        # Check if shape spinmaps matches s_vals.
        if func.shape[0] != s_vals.size or func_c.shape[0] != s_vals_c.size:
            raise ValueError('Shap spinmaps and size s_vals do not match.')

        # Check for azimuthal symmetry.
        if beam.symmetric:
            if s_vals[0] != 0 or s_vals.size != 1:
                raise ValueError('Wrong shape spinmmaps for symmetric beam.')
            if s_vals_c[0] != 2 or s_vals_c.size != 1:
                raise ValueError('Wrong shape spinmmaps for symmetric beam.')


        # Extract N (= max_spin + 1) and nside of spin maps
        N, npix = func.shape
        nside_spin = hp.npix2nside(npix)

        # Paranoid android.
        N2, npix2 = func_c.shape
        #assert 2*N-1 == N2, "func and func_c have different max_spin"
        assert npix == npix2, "func and func_c have different npix"

        tod = np.zeros(tod_size, dtype=float)
        tod_c = np.zeros(tod_size, dtype=np.complex128)

        # Find the indices to the pointing and ctime arrays.
        qidx_start, qidx_end = self._chunk2idx(**kwargs)

        if interp:
            ra = np.empty(tod_size, dtype=np.float64)
            dec = np.empty(tod_size, dtype=np.float64)
            pa = np.empty(tod_size, dtype=np.float64)

            self.bore2radec(q_off,
                            self.ctime[qidx_start:qidx_end],
                            self.q_bore[qidx_start:qidx_end],
                            q_hwp=None, sindec=False, return_pa=True,
                            ra=ra, dec=dec, pa=pa)

            # Convert qpoint output to input healpy (in-place),
            # needed for interpolation later.
            tools.radec2colatlong(ra, dec)

        else:
            # In no interpolation is required, we can go straight
            # from quaternion to pix and pa.
            pix, pa = self.bore2pix(q_off,
                        self.ctime[qidx_start:qidx_end],
                        self.q_bore[qidx_start:qidx_end],
                        q_hwp=None, nside=nside_spin, return_pa=True)

            # Expose pixel indices for test centroid.
            self.pix = pix

        np.radians(pa, out=pa)

        # NOTE
        pa += np.pi

        # Fill complex array, i.e. the linearly polarized part
        # Init arrays used for recursion: exp i n pa = (exp i pa) ** n
        # to avoid doing triginometry at each n.

        # If beam.symmetric is True, we can be sure to only have s=2.
        if beam.symmetric:
            expipan = np.exp(1j * pa * 2)
        else:
            expipa = np.exp(1j * pa) # used for recursion
            expipan = np.exp(1j * pa * (-N + 1)) # starting point (n = -N+1)

        for nidx, n in enumerate(s_vals_c):

            if nidx != 0: # expipan is already initialized for nidx=0
                expipan *= expipa

            if interp:
                tod_c += hp.get_interp_val(func_c[nidx], dec, ra) \
                         * expipan
            else:
                tod_c += func_c[nidx,pix] * expipan

        # Check for HWP angle array.
        if not hasattr(self, 'hwp_ang'):
            hwp_ang = 0
        else:
            hwp_ang = self.hwp_ang

        '''
        ORIGINAL ADRI'S CODE
        # # Modulate by HWP angle and polarization angle.
        # expm2 = np.exp(1j * (4 * hwp_ang + 2 * np.radians(polang)))
        # tod_c[:] = np.real(tod_c * expm2 + np.conj(tod_c * expm2)) / 2.
        # tod = np.real(tod_c) # Note, shares memory with tod_c.
        '''

        # Add unpolarized tod.
        # Reset starting point recursion.
        # Note, if beam.symmetric=True, expipa is not initialized, so
        # following will automatically crash if s_vals != [0]
        expipan[:] = 1.

        for n in s_vals:

            # Equal to func exp(n pa) + c.c (pa: position angle).
            if n == 0:
                if interp:
                    tod += np.real(hp.get_interp_val(func[n], dec, ra))
                else:
                    tod += np.real(func[n,pix])

            if n > 0:
                expipan *= expipa

                if interp:
                    tod += 2 * np.real(hp.get_interp_val(func[n], dec, ra) \
                                   * expipan)
                else:
                    tod += 2 * np.real(func[n,pix] * expipan)

        # Modulate by HWP angle and polarization angle. 
<<<<<<< HEAD
        tod = np.real(self.instr_modulation(beam, hwp_ang, polang, tod, tod_c, HWP_type=hwp_type))
=======
        tod = np.real(self._HWP_modulation(beam, hwp_ang, polang, tod, tod_c, HWP_type=hwp_type))
>>>>>>> 5f0b5e81

        if add_to_tod and hasattr(self, 'tod'):
            self.tod += tod
        else:
            self.tod = tod

        # Handle returned values.
        if return_tod:
            ret_tod = self.tod.copy()
        if return_point:
            if interp:
                # Note, dec and ra are already theta, phi.
                ret_pix = hp.ang2pix(nside_spin, dec, ra, nest=False)
            else:
                ret_pix = pix.copy()

            ret_nside = nside_spin
            ret_pa = np.degrees(pa)
            ret_hwp = np.degrees(hwp_ang) # Note, 0 if not set.

        if return_tod and not return_point:
            return ret_tod

        elif not return_tod and return_point:
            return ret_pix, ret_nside, ret_pa, ret_hwp

        elif return_tod and return_point:
            return ret_tod, ret_pix, ret_nside, ret_pa, ret_hwp

<<<<<<< HEAD
    def instr_modulation(self, beam, hwp_ang, polang, tod, tod_c, HWP_type): 
        #Thanks to Alex
=======
    def _HWP_modulation(self, beam, hwp_ang, polang, tod, tod_c, HWP_type):

>>>>>>> 5f0b5e81
        if (HWP_type =='ideal'):
            expm2 = np.exp(1j * (4 * hwp_ang + 2 * np.radians(polang)))
            tod_c[:] = np.real(tod_c * expm2 + np.conj(tod_c * expm2)) / 2.
            tod += np.real(tod_c)
        elif (HWP_type =='non-ideal'):
<<<<<<< HEAD
            if (beam.sensitive_freq==None):
                raise ValueError('The beam does not have a defined frequency')

            print('hwp_angle')
            print(type(hwp_ang))
            print(np.shape(hwp_ang))
            print('\n')
            print('detector angle')
            print(polang)
            print(type(polang))
            print(np.shape(polang))

            frequency = beam.sensitive_freq.item(0)
            print('\n')
            print('frequency')
            print(frequency)
            print(type(frequency))
            print(np.shape(frequency))
            
            incidence = beam.el
            #incidence = self._elev2ang(beam)
            print('\n')
            print('incidence')
            print(incidence)
            print(type(incidence))
            print(np.shape(incidence))

            psi = np.radians(0.)
            #angles in rad, freq in Hz
            ## BASE IPPV
            M_II, M_IP, M_IPt = cmm.coupling_system(cmm.hwp4, frequency, hwp_ang, 
             	np.radians(incidence), np.radians(polang), psi)#angles in rad, freq in Hz

            ## BASE IQUV
            # M_II, M_IQ, M_IU = cmm.coupling_system(cmm.hwp4, frequency, hwp_ang, 
            #    np.radians(incidence), np.radians(polang), psi)#angles in rad, freq in Hz

            # BASE IPPV
            tod = 2*(M_II*tod + M_IPt*tod_c +  M_IP*np.conj(tod_c))
            # tod += np.real(M_II*tod + M_IP*tod_c +  M_IPt*np.conj(tod_c))

            ## BASE IQUV
            # tod = 2*(M_II*tod + M_IQ*np.real(tod_c) - M_IU*np.imag(tod_c))

            '''
            TOOLS FOR DEBUGGING 
            print('\n')
            print('tod')
            print(type(tod))
            print(np.shape(tod))
            print('\n')
            print('tod_c')
            print(type(tod_c))	
            print(np.shape(tod_c))
            print('\n')
            print('M_II')
            print(type(M_II))
            print(np.shape(M_II))
            print('\n')
            print('M_IP')
            print(type(M_IQ))	
            print(np.shape(M_IQ))
            print('\n')
            print('end loop')
            print('\n')
            print('\n')
            ''' 
=======
            #Compute the Mueller matrix
            muellers = self._muellerMatrices(beam, hwp_ang)
            #Modulate by detector angle
            muellers = np.matmul(self._rot_matrix(np.radians(-polang)),muellers)
            #Modulate by perfect vertical polarizer efficiency
            perfect_vertical_det = np.array([[1, 1, 0,0],[1, 1, 0,0],[0,0,0,0],[0,0,0,0]])
            muellers = np.matmul(perfect_vertical_det, muellers)
            #Fine, i'll the base change
            #muellers = tools.ippv2iquv(muellers)
            #And dumb does it, decomposing tod_c in Q and U 
            if(np.isscalar(hwp_ang)):
                tod = muellers[0,0]*tod + muellers[0,1]*np.real(tod_c) - muellers[0,2]*np.imag(tod_c)
                #tod = tod+np.real(muellers[0,1]*tod_c+muellers[0,2]*np.conj(tod_c))
            else:
                tod = muellers[:,0,0]*tod + muellers[:,0,1]*np.real(tod_c) - muellers[:,0,2]*np.imag(tod_c)
                #tod = tod+np.real(muellers[:,0,1]*tod_c+muellers[:,0,2]*np.conj(tod_c))
>>>>>>> 5f0b5e81
        else:
            raise ValueError('HWP_type variable only accepts values `ideal` and `non-ideal`')
        return tod


    def init_spinmaps(self, alm, blm=None, max_spin=5, nside_spin=256,
                      verbose=True, beam_obj=None, symmetric=False):
        '''
        Compute convolution of map with different spin modes
        of the beam. Computed per spin, so creates spinmmap
        for every s<= 0 for T and for every s for pol.

        Arguments
        ---------
        alm : tuple of array-like
            Tuple of (alm, almE, almB)
        blm : tuple of array-like
            Tuple of (blmI, blmm2, blmp2)

        Keyword arguments
        -----------------
        max_spin : int, optional
            Maximum azimuthal mode describing the beam
            (default : 5)
        nside_spin : int
            Nside of spin maps (default : 256)
        beam_obj : <detector.Beam> object
            If provided, create spinmaps for main beam and
            all ghosts (if present). `ghost_idx` attribute
            decides whether ghosts have distinct beams. See
            `Beam.__init__()`
        symmetric : bool
            If set, only use s=0 (intensity) and s=2 (lin. pol).
            `max_spin` kwarg is ignored.
            (default : False)

        returns
        -------
        func : array_like
        func_c : array_like
        s_values : array_like
        s_values_c : array_like

        Notes
        -----
        Populates following class attributes if beam_obj is provided:

        spinmaps : dict
            Dictionary constaining all spinmaps for main beam and
            possible ghosts.

        Uses minimum lmax value of beam and sky SWSH coefficients.
        Uses min value of max_spin and the mmax of beam object as azimuthal
        band-limit.
        '''

        # This block iterates the function to create spinmaps for
        # the main beam and unique ghost beams (if present)
        # spinmaps are stored internally in self.spinmaps dict.
        if beam_obj:

            self.spinmaps = {'main_beam' : {},
                             'ghosts': []}

            max_s = min(beam_obj.mmax, max_spin)
            blm = beam_obj.blm # main beam

            # calculate spinmaps for main beam
            func, func_c, s_vals, s_vals_pol = self.init_spinmaps(alm,
                                                blm=blm, max_spin=max_s,
                                                nside_spin=nside_spin,
                                                verbose=verbose,
                                                symmetric=beam_obj.symmetric)
            self.spinmaps['main_beam']['maps'] = [func, func_c]
            self.spinmaps['main_beam']['s_vals'] = [s_vals, s_vals_pol]

            if beam_obj.ghosts:

                # Find unique ghost beams.
                assert len(beam_obj.ghosts) == beam_obj.ghost_count
                # Ghost_indices.
                g_indices = np.empty(beam_obj.ghost_count, dtype=int)

                for gidx, ghost in enumerate(beam_obj.ghosts):
                    g_indices[gidx] = ghost.ghost_idx

                unique, u_indices = np.unique(g_indices, return_index=True)

                # Calculate spinmaps for unique ghost beams.
                for uidx, u in enumerate(unique):

                    self.spinmaps['ghosts'].append([])
                    self.spinmaps['ghosts'][u] = {}

                    # Use the blms from the first occurrence of unique
                    # ghost_idx.
                    ghost = beam_obj.ghosts[u_indices[uidx]]

                    blm = ghost.blm
                    max_s = min(ghost.mmax, max_spin)

                    func, func_c, s_vals, s_vals_pol = self.init_spinmaps(alm,
                                                      blm=blm, max_spin=max_s,
                                                      nside_spin=nside_spin,
                                                      verbose=verbose,
                                                      symmetric=ghost.symmetric)

                    self.spinmaps['ghosts'][u]['maps'] = [func, func_c]
                    self.spinmaps['ghosts'][u]['s_vals'] = [s_vals, s_vals_pol]
            return

        # Check for nans in alms. E.g from when there was a nan in original maps.
        # If so, crash. Otherwise healpy will just create nan maps.
        crash_a = False
        crash_b = False
        i = 0
        while i < 3 and not (crash_a or crash_b):
            crash_a = ~np.isfinite(np.sum(alm[i][:]))
            crash_b = ~np.isfinite(np.sum(blm[i][:]))
            i += 1
        if crash_a or crash_b:
            name = 'alm' if crash_a else 'blm'
            raise ValueError('{}[{}] contains nan/inf.'.format(name, i-1))

        # Match up bandlimits beam and sky.
        lmax_sky = hp.Alm.getlmax(alm[0].size)
        lmax_beam = hp.Alm.getlmax(blm[0].size)

        if lmax_sky > lmax_beam:
            alm = tools.trunc_alm(alm, lmax_beam)
            lmax = lmax_beam
        elif lmax_beam > lmax_sky:
            blm = tools.trunc_alm(blm, lmax_sky)
            lmax = lmax_sky
        else:
            lmax = lmax_sky

        if symmetric:
            spin_values_unpol = np.array([0], dtype=int)
            spin_values_pol = np.array([2], dtype=int)

            # Note, spin-0 case is real.
            func = np.zeros((1, 12*nside_spin**2), dtype=float)
            func_c = np.zeros((1, 12*nside_spin**2), dtype=np.complex128)

        else:
            N = max_spin + 1
            spin_values_unpol = np.arange(N, dtype=int)
            spin_values_pol = np.arange(-N+1, N, dtype=int)

            # Intensity only needs s >=0 maps, lin. pol. need \pm s maps.
            func = np.zeros((N, 12*nside_spin**2), dtype=np.complex128)
            func_c = np.zeros((2*N-1, 12*nside_spin**2), dtype=np.complex128)

        # Unpolarized sky and beam first.
        start = 0
        for sidx, s in enumerate(spin_values_unpol): # s are azimuthal modes in bls.
            end = lmax + 1 - s
            if s == 0: # Scalar transform.

                flms = hp.almxfl(alm[0], blm[0][start:start+end], inplace=False)
                func[sidx,:] += hp.alm2map(flms, nside_spin, verbose=False)

            else: # Spin transforms.

                bell = np.zeros(lmax+1, dtype=np.complex128)
                # s beam modes.
                bell[s:] = blm[0][start:start+end]

                flms = hp.almxfl(alm[0], bell, inplace=False)
                flmms = hp.almxfl(alm[0], np.conj(bell), inplace=False)

                # Turn into plus and minus (think E and B) modes for healpy's
                # alm2map_spin.
                flmsp = - (flms + flmms) / 2.
                flmsm = 1j * (flms - flmms) / 2.
                spinmaps = hp.alm2map_spin([flmsp, flmsm], nside_spin, s, lmax,
                                           lmax)
                func[sidx,:] = spinmaps[0] + 1j * spinmaps[1]

            start += end

        # Linearly polarized sky and beam.
        almp2 = -1 * (alm[1] + 1j * alm[2])
        almm2 = -1 * (alm[1] - 1j * alm[2])

        blmm2 = blm[1]
        blmp2 = blm[2]

        start = 0
        for sidx, s in enumerate(spin_values_pol):

            # Note healpy is indexed as idx = m(2lmax+1-m)/2 + l,
            # so start is index where l=m and end where l=lmax (+1).

            start = int(abs(s) * (2 * lmax + 1 - abs(s)) / 2. + abs(s))
            end = int(abs(s) * (2 * lmax + 1 - abs(s)) / 2. + lmax) + 1

            bellp2 = np.zeros(lmax+1, dtype=np.complex128)
            bellm2 = bellp2.copy()

            bellp2[abs(s):] = blmp2[start:end]
            bellm2[abs(s):] = blmm2[start:end]

            if s >= 0:
                ps_flm_p = hp.almxfl(almp2, bellm2, inplace=False) + \
                    hp.almxfl(almm2, np.conj(bellm2), inplace=False)
                ps_flm_p /= -2.

                ps_flm_m = hp.almxfl(almp2, bellm2, inplace=False) - \
                    hp.almxfl(almm2, np.conj(bellm2), inplace=False)
                ps_flm_m *= 1j / 2.

            if s <= 0:
                ms_flm_p = hp.almxfl(almm2, bellp2, inplace=False) + \
                    hp.almxfl(almp2, np.conj(bellp2), inplace=False)
                ms_flm_p /= -2.

                ms_flm_m = hp.almxfl(almm2, bellp2, inplace=False) - \
                    hp.almxfl(almp2, np.conj(bellp2), inplace=False)
                ms_flm_m *= 1j / 2.

            if s == 0:
                spinmaps = [hp.alm2map(-ps_flm_p, nside_spin, verbose=False),
                            hp.alm2map(-ms_flm_m, nside_spin, verbose=False)]

                func_c[sidx,:] = spinmaps[0] - 1j * spinmaps[1]

            if s > 0:
                spinmaps = hp.alm2map_spin([ps_flm_p, ps_flm_m],
                                           nside_spin, s, lmax, lmax)
                func_c[sidx,:] = spinmaps[0] + 1j * spinmaps[1]

            elif s < 0:
                spinmaps = hp.alm2map_spin([ms_flm_p, ms_flm_m],
                                           nside_spin, abs(s), lmax, lmax)
                func_c[sidx,:] = spinmaps[0] - 1j * spinmaps[1]

        return func, func_c, spin_values_unpol, spin_values_pol

    def bin_tod(self, beam, tod=None, flag=None, init=True,
                add_to_global=True, **kwargs):
        '''
        Take internally stored tod and boresight
        pointing, combine with detector offset,
        and bin into map and projection matrices.

        Arguments
        ---------
        beam : <detector.Beam> object
            The main beam of the detector.

        Keyword arguments
        -----------------
        tod : array-like, None
            Time-ordered data corresponding to beam, if None
            tries to use `tod` attribute. (default : None)
        flag : array-like, None, bool
            Time-ordered flagging corresponding to beam, if None
            tries to use `flag` attribute. Same size as `tod`
            If False, do not use flagging. (default : None)
        init : bool
            Call `init_dest()` before binning. (default : True)
        add_to_global : bool
            Add local maps to maps allocated by `allocate_maps`.
            (default : True)
        kwargs : {chunk_opts}
        '''

        # HWP does not depend on particular detector.
        q_hwp = self.hwp_quat(np.degrees(self.hwp_ang))

        qidx_start, qidx_end = self._chunk2idx(**kwargs)

        self.init_point(q_bore=self.q_bore[qidx_start:qidx_end],
                        ctime=self.ctime[qidx_start:qidx_end],
                        q_hwp=q_hwp)

        # Use q_off quat with polang (and instr. ang) included.
        polang = beam.polang # Possibly offset polang for binning.

        # Get detector offset quaternion that includes boresight rotation.
        q_off = beam.q_off

        # Add polang to q_off as first rotation. Note minus sign.
        polang = -np.radians(polang)
        q_polang = np.asarray([np.cos(polang/2.), 0., 0., np.sin(polang/2.)])
        q_off = tools.quat_left_mult(q_off, q_polang)

        if init:
            self.init_dest(nside=self.nside_out, pol=True, reset=True)

        q_off = q_off[np.newaxis]

        # Note that qpoint wants (,nsamples) shaped tod array.
        if tod is None:
            tod = self.tod[np.newaxis]
        else:
            tod = tod[np.newaxis]

        if flag is False:
            flag  = None
        elif flag is None and hasattr(self, 'flag'):
            flag = self.flag[qidx_start:qidx_end]
            flag = flag[np.newaxis]
        elif flag:
            flag = flag[np.newaxis]

        self.from_tod(q_off, tod=tod, flag=flag)

        if add_to_global:
            # Add local maps to global maps.
            self.vec += self.depo['vec']
            self.proj += self.depo['proj']

    def solve_for_map(self, fill=hp.UNSEEN, return_proj=False):
        '''
        Solve for the output map given the stored
        vec map and proj matrix.
        If MPI, reduce maps to root and solve there.

        Keyword arguments
        -----------------
        fill : scalar
            Fill value for unobserved pixels
            (default : hp.UNSEEN)
        return_proj : bool
            Also return proj matrix (default : False)

        Returns
        -------
        maps : array-like
            Solved I, Q and U maps in shape (3, npix)
        cond : array-like
            Condition number map
        proj : array-like
            (Only when `return_proj` is set) Projection
            matrix (proj)
        '''

        if self.mpi:
            # Collect the binned maps on the root process.
            vec = self.reduce_array(self.vec)
            proj = self.reduce_array(self.proj)
        else:
            vec = self.vec
            proj = self.proj

        # Solve map on root process.
        if self.mpi_rank == 0:
            # Suppress 1/0 warnings from numpy linalg.
            with catch_warnings(record=True) as w:
                filterwarnings('ignore', category=RuntimeWarning)

                maps = self.solve_map(vec=vec, proj=proj,
                                      copy=True, fill=fill)

                cond = self.proj_cond(proj=proj)
            cond[cond == np.inf] = fill
        else:
            maps = None
            cond = None

        if return_proj:
            return maps, cond, proj

        return maps, cond
<|MERGE_RESOLUTION|>--- conflicted
+++ resolved
@@ -1199,46 +1199,7 @@
         fp_hwp_distance = 500
         #return np.radians(mm_inc[1,:])
         return np.deg2rad(np.interp(beam.el, np.rad2deg(np.arctan(mm_inc[0,:]/fp_hwp_distance)), mm_inc[1,:]))
-<<<<<<< HEAD
-    
-=======
-
-    def _muellerMatrices(self, beam, hwp_ang):
-        if (beam.sensitive_freq==None):
-            raise ValueError('The beam does not have a defined frequency')
-        frequency = beam.sensitive_freq
-        incidence = self._elev2ang(beam)
-        # Thanks Matteo and Hileman
-        sapphire = tm.material( 3.019, 3.336, 2.3e-4, 1.25e-4, 'Sapphire', 
-                               materialType='uniaxial')
-        duroid   = tm.material( 1.951, 1.951, 1.2e-3, 1.2e-3, 'RT Duroid',
-                               materialType='isotropic')
-        angles   = [0.0, 0.0, 0.0]
-        materials   = [duroid, sapphire, duroid]
-        thicknesses = [0.427*tm.mm, 4.930*tm.mm, 0.427*tm.mm]
-        hwp_stack = tm.Stack( thicknesses, materials, angles)
-        if np.isscalar(hwp_ang):
-            #muellers = tm.Mueller( hwp_stack, frequency, incidence, hwp_ang, 
-            #                       inputIndex=1.0, exitIndex=1.0, reflected=False)
-                ###TEST1
-            muellers = np.array([[1,0,0,0],[0,1,0,0],[0,0,-1,0],[0,0,0,-1]])
-            muellers = np.matmul(np.matmul(self._rot_matrix(-hwp_ang),muellers), self._rot_matrix(hwp_ang))
-        else:
-            muellers = np.empty((hwp_ang.size,)+(4,4), dtype=float)
-            for i in range(hwp_ang.size):
-            #    muellers[i,:,:] = tm.Mueller( hwp_stack, frequency, incidence, hwp_ang[i], 
-            #                                  inputIndex=1.0, exitIndex=1.0, reflected=False)
-                muellers[i,:,:] = np.array([[1,0,0,0],[0,1,0,0],[0,0,-1,0],[0,0,0,-1]]) 
-                muellers[i,:,:] = np.matmul(np.matmul(self._rot_matrix(-hwp_ang[i]),muellers[i,:,:]), self._rot_matrix(hwp_ang[i]))
-
-        return muellers
-
-    def _rot_matrix(self, psi):#Tinbergen, Astronomical Polarimetry
-        c = np.cos(2*psi)
-        s = np.sin(2*psi)
-        return np.array([[1,0,0,0],[0,c,s,0],[0,-s,c,0],[0,0,0,1]])
-
->>>>>>> 5f0b5e81
+
 class ScanStrategy(Instrument, qp.QMap):
     '''
     Given an instrument, create a scanning pattern and
@@ -3089,11 +3050,7 @@
             return self._data[str(chunk['cidx'])][str(beam.idx)][data_type]
 
     def scan(self, beam, add_to_tod=False, interp=False,
-<<<<<<< HEAD
-             return_tod=False, return_point=False, skip_scan=False, hwp_type = 'non-ideal', 
-=======
              return_tod=False, return_point=False, skip_scan=False, hwp_type='ideal',
->>>>>>> 5f0b5e81
              **kwargs):
         '''
         Update boresight pointing with detector offset, and
@@ -3330,11 +3287,9 @@
                     tod += 2 * np.real(func[n,pix] * expipan)
 
         # Modulate by HWP angle and polarization angle. 
-<<<<<<< HEAD
+
         tod = np.real(self.instr_modulation(beam, hwp_ang, polang, tod, tod_c, HWP_type=hwp_type))
-=======
-        tod = np.real(self._HWP_modulation(beam, hwp_ang, polang, tod, tod_c, HWP_type=hwp_type))
->>>>>>> 5f0b5e81
+
 
         if add_to_tod and hasattr(self, 'tod'):
             self.tod += tod
@@ -3364,45 +3319,24 @@
         elif return_tod and return_point:
             return ret_tod, ret_pix, ret_nside, ret_pa, ret_hwp
 
-<<<<<<< HEAD
+
     def instr_modulation(self, beam, hwp_ang, polang, tod, tod_c, HWP_type): 
         #Thanks to Alex
-=======
-    def _HWP_modulation(self, beam, hwp_ang, polang, tod, tod_c, HWP_type):
-
->>>>>>> 5f0b5e81
+
         if (HWP_type =='ideal'):
             expm2 = np.exp(1j * (4 * hwp_ang + 2 * np.radians(polang)))
             tod_c[:] = np.real(tod_c * expm2 + np.conj(tod_c * expm2)) / 2.
             tod += np.real(tod_c)
         elif (HWP_type =='non-ideal'):
-<<<<<<< HEAD
+
             if (beam.sensitive_freq==None):
                 raise ValueError('The beam does not have a defined frequency')
 
-            print('hwp_angle')
-            print(type(hwp_ang))
-            print(np.shape(hwp_ang))
-            print('\n')
-            print('detector angle')
-            print(polang)
-            print(type(polang))
-            print(np.shape(polang))
 
             frequency = beam.sensitive_freq.item(0)
-            print('\n')
-            print('frequency')
-            print(frequency)
-            print(type(frequency))
-            print(np.shape(frequency))
-            
+
             incidence = beam.el
             #incidence = self._elev2ang(beam)
-            print('\n')
-            print('incidence')
-            print(incidence)
-            print(type(incidence))
-            print(np.shape(incidence))
 
             psi = np.radians(0.)
             #angles in rad, freq in Hz
@@ -3416,52 +3350,10 @@
 
             # BASE IPPV
             tod = 2*(M_II*tod + M_IPt*tod_c +  M_IP*np.conj(tod_c))
-            # tod += np.real(M_II*tod + M_IP*tod_c +  M_IPt*np.conj(tod_c))
 
             ## BASE IQUV
             # tod = 2*(M_II*tod + M_IQ*np.real(tod_c) - M_IU*np.imag(tod_c))
 
-            '''
-            TOOLS FOR DEBUGGING 
-            print('\n')
-            print('tod')
-            print(type(tod))
-            print(np.shape(tod))
-            print('\n')
-            print('tod_c')
-            print(type(tod_c))	
-            print(np.shape(tod_c))
-            print('\n')
-            print('M_II')
-            print(type(M_II))
-            print(np.shape(M_II))
-            print('\n')
-            print('M_IP')
-            print(type(M_IQ))	
-            print(np.shape(M_IQ))
-            print('\n')
-            print('end loop')
-            print('\n')
-            print('\n')
-            ''' 
-=======
-            #Compute the Mueller matrix
-            muellers = self._muellerMatrices(beam, hwp_ang)
-            #Modulate by detector angle
-            muellers = np.matmul(self._rot_matrix(np.radians(-polang)),muellers)
-            #Modulate by perfect vertical polarizer efficiency
-            perfect_vertical_det = np.array([[1, 1, 0,0],[1, 1, 0,0],[0,0,0,0],[0,0,0,0]])
-            muellers = np.matmul(perfect_vertical_det, muellers)
-            #Fine, i'll the base change
-            #muellers = tools.ippv2iquv(muellers)
-            #And dumb does it, decomposing tod_c in Q and U 
-            if(np.isscalar(hwp_ang)):
-                tod = muellers[0,0]*tod + muellers[0,1]*np.real(tod_c) - muellers[0,2]*np.imag(tod_c)
-                #tod = tod+np.real(muellers[0,1]*tod_c+muellers[0,2]*np.conj(tod_c))
-            else:
-                tod = muellers[:,0,0]*tod + muellers[:,0,1]*np.real(tod_c) - muellers[:,0,2]*np.imag(tod_c)
-                #tod = tod+np.real(muellers[:,0,1]*tod_c+muellers[:,0,2]*np.conj(tod_c))
->>>>>>> 5f0b5e81
         else:
             raise ValueError('HWP_type variable only accepts values `ideal` and `non-ideal`')
         return tod
