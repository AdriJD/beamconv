--- conflicted
+++ resolved
@@ -1901,17 +1901,11 @@
                             chunk['cidx'], chunk['start'], chunk['end']))
 
                 # Make the boresight move.
-<<<<<<< HEAD
-                ces_opts = kwargs.copy()
-                ces_opts.update(chunk)
+                scan_opts = kwargs.copy()
+                scan_opts.update(chunk)
                 if ground_alm is not None:
-                    ces_opts.update({'ground':True})
-=======
-                scan_opts = kwargs.copy()
-
-                scan_opts.update(chunk)
-
->>>>>>> 05c442ff
+                    scan_opts.update({'ground':True})
+
                 # Use precomputed pointing on subsequent passes.
                 # Note, not used if memmap is not initialized.
                 if bidx > 0:
@@ -2126,16 +2120,10 @@
 
             return arr
 
-<<<<<<< HEAD
-    def constant_el_scan(self, ra0=-10, dec0=-57.5, az_throw=90,
-        scan_speed=1, az_prf='triangle',
-        check_interval=600, el_min=45, cut_el_min=False,
-        use_precomputed=False, ground=False, q_bore_func=None,
-=======
+
     def implement_scan(self, ra0=-10, dec0=-57.5, az_throw=90, scan_speed=1,
         az_prf='triangle', check_interval=600, el_min=45, cut_el_min=False,
-        use_precomputed=False, q_bore_func=None,
->>>>>>> 05c442ff
+        use_precomputed=False, ground=False, q_bore_func=None,
         q_bore_kwargs=None, ctime_func=None,
         ctime_kwargs=None, use_litebird_scan=False, **kwargs):
 
