import os
import sys
import time
import copy
from warnings import warn, catch_warnings, filterwarnings
import glob
import pickle

import numpy as np
import qpoint as qp
import healpy as hp

from . import scanning

from . import tools
from .detector import Beam

class MPIBase(object):
    '''
    Parent class for MPI related stuff
    '''

    def __init__(self, mpi=True, comm=None, **kwargs):
        '''
        Check if MPI is working by checking common
        MPI environment variables and set MPI atrributes.

        Keyword arguments
        ---------
        mpi : bool
            If False, do not use MPI regardless of MPI env.
            otherwise, let code decide based on env. vars
            (default : True)
        comm : MPI.comm object, None
            External communicator. If left None, create
            communicator. (default : None)
        '''

        super(MPIBase, self).__init__(**kwargs)

        # Check whether MPI is working
        # add your own environment variable if needed
        # Open MPI environment variable
        ompi_size = os.getenv('OMPI_COMM_WORLD_SIZE')
        # intel and/or mpich environment variable
        pmi_size = os.getenv('PMI_SIZE')

        if not (ompi_size or pmi_size) or not mpi:
            self.mpi = False

        else:
            try:
                from mpi4py import MPI

                self.mpi = True
                self._mpi_double = MPI.DOUBLE
                self._mpi_sum = MPI.SUM
                if comm:
                    self._comm = comm
                else:
                    self._comm = MPI.COMM_WORLD

            except ImportError:
                warn("Failed to import mpi4py, continuing without MPI",
                     RuntimeWarning)

                self.mpi = False

    @property
    def mpi_rank(self):
        if self.mpi:
            return self._comm.Get_rank()
        else:
            return 0

    @property
    def mpi_size(self):
        if self.mpi:
            return self._comm.Get_size()
        else:
            return 1

    def barrier(self):
        '''
        MPI barrier that does nothing if not MPI
        '''
        if not self.mpi:
            return
        self._comm.Barrier()

    def scatter_list(self, list_tot, root=0):
        '''
        Scatter python list from `root` even if
        list is not evenly divisible among ranks.

        Arguments
        ---------
        list_tot : array-like
            List or array to be scattered (in 0-axis).
            Not-None on rank specified by `root`.

        Keyword arguments
        -----------------
        root : int
            Root rank (default : 0)
        '''

        if not self.mpi:
            return list_tot

        if self.mpi_rank == root:
            arr = np.asarray(list_tot)
            arrs = np.array_split(arr, self.mpi_size)

        else:
            arrs = None

        arrs = self._comm.scatter(arrs, root=root)

        return arrs.tolist()

    def broadcast(self, obj):
        '''
        Broadcast a python object that is non-None on root
        to all other ranks. Can be None on other ranks, but
        should exist in scope.

        Arguments
        ---------
        obj : object

        Returns
        -------
        bcast_obj : object
            Input obj, but now on all ranks
        '''

        if not self.mpi:
            return obj

        obj = self._comm.bcast(obj, root=0)
        return obj

    def broadcast_array(self, arr):
        '''
        Broadcast array from root process to all other ranks.

        Arguments
        ---------
        arr : array-like or None
            Array to be broadcasted. Not-None on root
            process, can be None on other ranks.

        Returns
        -------
        bcast_arr : array-like
            input array (arr) on all ranks.
        '''

        if not self.mpi:
            return arr

        # Broadcast meta info first
        if self.mpi_rank == 0:
            shape = arr.shape
            dtype = arr.dtype
        else:
            shape = None
            dtype = None
        shape, dtype = self._comm.bcast((shape, dtype), root=0)

        if self.mpi_rank == 0:
            bcast_arr = arr
        else:
            bcast_arr = np.empty(shape, dtype=dtype)

        self._comm.Bcast(bcast_arr, root=0)

        return bcast_arr

    def reduce_array(self, arr_loc):
        '''
        Sum arrays on all ranks elementwise into an
        array living in the root process.

        Arguments
        ---------
        arr_loc : array-like
            Local numpy array on each rank to be reduced.
            Need to be of same shape and dtype on each rank.

        Returns
        -------
        arr : array-like or None
            Reduced numpy array with same shape and dtype as
            arr_loc on root process, None for other ranks
            (arr_loc if not using MPI)
        '''

        if not self.mpi:
            return arr_loc

        if self.mpi_rank == 0:
            arr = np.empty_like(arr_loc)
        else:
            arr = None

        self._comm.Reduce(arr_loc, arr, op=self._mpi_sum, root=0)

        return arr

    def distribute_array(self, arr):
        '''
        If MPI is enabled, give every rank a proportionate
        view of the total array (or list).

        Arguments
        ---------
        arr : array-like, list
            Full-sized array present on every rank

        Returns
        -------
        arr_loc : array-like
            View of array unique to every rank.
        '''

        if self.mpi:

            sub_size = np.zeros(self.mpi_size, dtype=int)
            quot, remainder = divmod(len(arr), self.mpi_size)
            sub_size += quot

            if remainder:
                # give first ranks extra element
                sub_size[:int(remainder)] += 1

            start = np.sum(sub_size[:self.mpi_rank], dtype=int)
            end = start + sub_size[self.mpi_rank]

            arr_loc = arr[start:end]

        else:
            arr_loc = arr

        return arr_loc

class Instrument(MPIBase):
    '''
    Initialize a telescope and specify its properties.
    '''

    def __init__(self, location='spole', lat=None, lon=None,
                 **kwargs):
        '''
        Set location of telescope and initialize empty focal
        plane.

        Keyword arguments
        -----------------
        location : str
            Predefined locations. Current options:
                spole    : (lat=-89.9, lon=169.15)
                atacama  : (lat=-22.96, lon=-67.79)
                space    : (Fixed lat, time-variable lon)
            (default : spole)
        lon : float, None
            Longitude in degrees. (default : None)
        lat : float, None
            Latitude in degrees (default : None)
        kwargs : {mpi_opts}

        Notes
        -----
        The Instrument holds an `beams` attribute that
        consists of a nested list reprenting pairs of
        beamconv.Beam objects (detectors). `beams` is
        equal on all MPI ranks.
        '''

        if location == 'spole':
            self.lat = -89.9
            self.lon = 169.15

        elif location == 'atacama':
            self.lat = -22.958
            self.lon = -67.786

        elif location == 'space':
            self.lat = None
            self.lon = None

        if lat:
            self.lat = lat
        if lon:
            self.lon = lon

        if (location != 'space') and (not self.lat or not self.lon):
            raise ValueError('Specify location of telescope')

        self.beams = []
        self.ndet = 0

        super(Instrument, self).__init__(**kwargs)

    def beams_idxs(self):
        '''
        Return indices of beams currently on focal plane.

        Returns
        -------
        idxs : array-like
            Array of beam indices.
        '''

        beam_idx = []
        for pair in self.beams:
            for beam in pair:
                if beam is None:
                    continue
                beam_idx.append(beam.idx)

        return np.asarray(beam_idx, dtype=int)

    def add_to_focal_plane(self, beams, combine=True):
        '''
        Add beam(s) or beam pair(s) to total list of beam pairs.

        Arguments
        ---------
        beams : (list of) Beam instances
            If nested list: assumed to be list of beam pairs.

        Keyword arguments
        -----------------
        combine : bool
            If some beams already exist, combine these new
            beams with them.
            (default : True)

        Notes
        -----
        This method will overwrite the idx parameter of the
        beams.
        '''

        # Check whether single beam, list of beams or list of pairs.
        try:
            beams[0]
            isseq = True
        except TypeError:
            isseq = False

        if isseq:
            try:
                beams[0][0]
                isnestseq = True
            except TypeError:
                isnestseq = False
        else:
            isnestseq = False

        # Determine beam indices. If needed start counting from
        # highest existing index.
        if combine:
            idxs = self.beams_idxs()
            try:
                idx= idxs.max() + 1
            except ValueError:
                # Empty list.
                idx = 0
        else:
            idx = 0

        # If not pairs, we add None as partner.
        ndet2add = 0
        if isseq is False:
            beams2add = [[beams, None]]
            ndet2add += 1
            beams._idx = idx

        if isseq:
            beams2add = []
            for pair in beams:
                if isnestseq is False:
                    pair._idx = idx
                    pair = [pair, None]
                    ndet2add += 1
                    idx += 1
                else:
                    ndet2add += 2
                    pair[0]._idx = idx
                    pair[1]._idx = idx + 1
                    idx += 2

                beams2add.append(pair)

        if not combine:
            self.beams = beams2add
        else:
            self.beams += beams2add

        if not combine:
            self.ndet = ndet2add
        else:
            self.ndet += ndet2add

    def remove_from_focal_plane(self, bad_beams):
        '''
        Remove beam(s) from focal plane.

        Arguments
        ---------
        bad_beams : (list of) Beam instance(s)
            If nested list: assumed to be list of beam pairs.
        '''

        # Check whether single beam, list of beams or list of pairs.
        try:
            bad_beams[0]
        except TypeError:
            bad_beams = [bad_beams]

        try:
            bad_beams[0][0]
            isnestseq = True
        except TypeError:
            isnestseq = False

        # Flatten input.
        if isnestseq:
            bad_beams = [i for sublist in bad_beams for i in sublist]

        # Set bad beams to None.
        for pidx, pair in enumerate(self.beams):
            for bidx, beam in enumerate(pair):

                if beam in bad_beams:
                    self.beams[pidx][bidx] = None
                    self.ndet -= 1

        # Remove pairs where both beams are None.
        new_beams = []
        for pidx, pair in enumerate(self.beams):

            if pair != [None, None]:
                new_beams.append(pair)

        self.beams = new_beams

    def create_focal_plane(self, nrow=1, ncol=1, fov=10.,
                           no_pairs=False, combine=True,
                           scatter=False, **kwargs):
        '''
        Create Beam objects for orthogonally polarized
        detector pairs with pointing offsets lying on a
        rectangular az-el grid on the sky.

        Keyword arguments
        ---------
        nrow : int, optional
            Number of detectors per row (default: 1)
        ncol : int, optional
            Number of detectors per column (default: 1)
        fov : float, optional
            Angular size of side of square focal plane on
            sky in degrees (default: 10.)
        no_pairs : bool
            Do not create detector pairs, i.e. only create
            A detector and let B detector be dead
            (default : False)
        combine : bool
            If some beams already exist, combine these new
            beams with them
            (default : True)
        scatter : bool
            Scatter created pairs over ranks (default : False)
        kwargs : {beam_opts}

        Notes
        -----
        "B"-detector's polarization angle is A's angle + 90.

        If a `beams` attribute already exists, this method
        will append the beams to that list.

        Any keywords accepted by the `Beam` class will be
        assumed to hold for all beams created, with the
        exception of (`az`, `el`, `pol`, `name`, `ghost`),
        which are ignored. `polang` is used for A-detectors,
        B-detectors get polang + 90.
        '''

        # Ignore these kwargs and warn user.
        for key in ['az', 'el', 'pol', 'name', 'ghost', 'idx']:
            arg = kwargs.pop(key, None)
            if arg:
                warn('{}={} option to `Beam.__init__()` is ignored'
                     .format(key, arg))

        # Some kwargs need to be dealt with seperately.
        polang = kwargs.pop('polang', 0.)
        dead = kwargs.pop('dead', False)

        if combine:
            self.ndet += 2 * nrow * ncol
            idxs = self.beams_idxs()
            try:
                idx= idxs.max() + 1
            except ValueError:
                # Empty list.
                idx = 0
        else:
            self.ndet = 2 * nrow * ncol # A and B detectors.
            idx = 0

        beams=[]

        azs = np.linspace(-fov/2., fov/2., ncol)
        els = np.linspace(-fov/2., fov/2., nrow)


        for az_idx in range(azs.size):
            for el_idx in range(els.size):

                det_str = 'r{:03d}c{:03d}'.format(el_idx, az_idx)

                beam_a = Beam(az=azs[az_idx], el=els[el_idx],
                              name=det_str+'A', polang=polang,
                              dead=dead, pol='A', idx=idx,
                              **kwargs)

                beam_b = Beam(az=azs[az_idx], el=els[el_idx],
                              name=det_str+'B', polang=polang+90.,
                              dead=dead or no_pairs, pol='B',
                              idx=idx+1, **kwargs)


                beams.append([beam_a, beam_b])
                idx += 2

        if scatter:
            # If MPI, distribute beams over ranks.
            # Distribute instead of scatter beacuse all ranks
            # already have full list of beams.
            beams = self.distribute_array(beams)

        # Check for existing beams.
        if not combine:
            self.beams = beams
        else:
            self.beams += beams

    def input_focal_plane(self, azs, els, polangs, deads=None,
        combine=True, scatter=False, **kwargs):
        '''
        Create Beam objects for user-supplied pointing offsets and polangs

        Keyword arguments
        ---------
        azs : array-like
            Detector az-offsets as an (npair x 2 array)
        els : array-like
            Detector el-offsets as an npair x 2 array
        polangs : array-like
            Detector polarization angle offsets
        deads : array-like (optional)
            Detector dead/alive values as an npair x 2 array
        combine : bool
            If some beams already exist, combine these new
            beams with them
            (default : True)
        scatter : bool
            Scatter created pairs over ranks (default : False)
        kwargs : {beam_opts}

        Notes
        -----
        "B"-detector's polarization angle is A's angle + 90.

        If a `beams` attribute already exists, this method
        will append the beams to that list.

        Any keywords accepted by the `Beam` class will be
        assumed to hold for all beams created, with the
        exception of (`az`, `el`, `pol`, `name`, `ghost`),
        which are ignored. `polang` is used for A-detectors,
        B-detectors get polang + 90.
        '''

        if deads is None:
            deads = np.zeros_like(azs).astype(bool)

        if combine:
            self.ndet += 2 * len(azs)
            idxs = self.beams_idxs()
            try:
                idx= idxs.max() + 1
            except ValueError:
                # Empty list.
                idx = 0
        else:
            self.ndet = 2 * nrow * ncol # A and B detectors.
            idx = 0


        beams = []
        for i, (az, el, polang, dead) in enumerate(
                zip(azs, els, polangs, deads)):

            beam_a = Beam(az=az[0], el=el[0], name='det{}'.format(i),
                polang=polang[0], dead=dead[0], pol='A', idx=i, **kwargs)
            beam_b = Beam(az=az[1], el=el[1], name='det{}'.format(i),
                polang=polang[1], dead=dead[1], pol='B', idx=i, **kwargs)

            beams.append([beam_a, beam_b])
            idx += 2

        if scatter:
            # If MPI, distribute beams over ranks.
            # Distribute instead of scatter beacuse all ranks
            # already have full list of beams.
            beams = self.distribute_array(beams)

        # Check for existing beams.
        if not combine:
            self.beams = beams
        else:
            self.beams += beams

    def load_focal_plane(self, bdir, tag=None, no_pairs=False,
            combine=True, scatter=False, polang_A=0., polang_B=0.,
            print_list=False, file_names=None, **kwargs):

        '''
        Create focal plane by loading up a collection
        of beam properties stored in pickle files.

        Arguments
        ---------
        bdir : str
            The absolute or relative path to the directory
            with .pkl files containing (a list of two)
            <detector.Beam> options in a dictionary.

        Keyword arguments
        -----------------
        tag : str, None
            If set to string, only load files that contain <tag>
            (default : None)
        no_pairs : bool
            Do not create detector pairs, i.e. only create
            A detector and let B detector be dead
            (default : False)
        combine : bool
            If some beams already exist, combine these new
            beams with them
            (default : True)
        scatter : bool
            Scatter loaded pairs over ranks (default : False)
        polang_A : float
            Polarization angle of A detector in pair [deg].
            Added to existing or provided polang. (default: 0.)
        polang_B : float
            Polarization angle of b detector in pair [deg].
            Added to existing or provided polang. (default: 0.)
        file_names : list, None
            List of file names in directory that are loaded.
            No .pkl extension needed. Ignored if None. (default: None)
        print_list : bool
            Print list of beam files loaded up (for debugging).
            (default : False)
        kwargs : {beam_opts}

        Notes
        -----
        Raises a RuntimeError if no files are found.

        If loaded files contain a single dictionary, those
        options are assumed to hold for the A detector.
        It is assumed that the B-detectors share the
        A-detectors' beams (up to a shift in polang
        (see A/B-polang). Other properties of
        B-detectors are shared with A.

        Appends "A" or "B" to beam names if provided,
        depending on polarization of detector (only in
        single dictionary case).

        Any keywords accepted by the `Beam` class will be
        assumed to hold for all beams created. with the
        exception of (`pol`, `ghost`), which are
        ignored.

        This method will overwrite the idx parameter of the
        beams.
        '''

        # do all I/O on root
        if self.mpi_rank == 0:

            if combine:
                idxs = self.beams_idxs()
                try:
                    idx= idxs.max() + 1
                except ValueError:
                    # Empty list.
                    idx = 0
            else:
                idx = 0

            beams = []

            # Ignore these kwargs and warn user
            for key in ['pol', 'ghost', 'idx']:
                arg = kwargs.pop(key, None)
                if arg:
                    warn('{}={} option to `Beam.__init__()` is ignored'
                         .format(key, arg))

            opj = os.path.join
            tag = '' if tag is None else tag

            if file_names:
                file_list = []
                for fname in file_names:
                    if not tag in fname:
                        continue
                    ffile = opj(bdir, fname + '.pkl')
                    if not os.path.exists(ffile):
                        raise IOError("No such file: {}".format(ffile))
                    file_list.append(ffile)

            else:
                file_list = glob.glob(opj(bdir, '*' + tag + '*.pkl'))
                if not file_list:
                    raise RuntimeError(
                        'No files matching <*{}*.pkl> found in {}'.format(
                                                                 tag, bdir))

            file_list.sort()

            if print_list:
                print('Load focal plane beam file_list:')
                for ii, fname in enumerate(file_list):
                    print('{}/{}: {}'.format(
                        ii+1, len(file_list), os.path.split(fname)[-1]))
                print('tag = {}'.format(tag))

            for bfile in file_list:

                pkl_file = open(bfile, 'rb')
                beam_opts = pickle.load(pkl_file)

                pkl_file.close()

                if isinstance(beam_opts, dict):
                    # Single dict of opts: assume A, create A and B.

                    beam_opts_a = beam_opts
                    beam_opts_b = copy.deepcopy(beam_opts)


                    if beam_opts.get('name'):
                        beam_opts_a['name'] += 'A'
                        beam_opts_b['name'] += 'B'

                elif isinstance(beam_opts, (list, tuple, np.ndarray)):
                    # Assume list of dicts for A and B.

                    if len(beam_opts) != 2:
                        raise ValueError('Need two elements: A and B')

                    beam_opts_a = beam_opts[0]
                    beam_opts_b = beam_opts[1]


                # Overrule options with given kwargs
                beam_opts_a.update(kwargs)
                beam_opts_b.update(kwargs)

                beam_opts_a.update(dict(idx=idx))
                beam_opts_b.update(dict(idx=idx+1))

                idx += 2

                # Add polang A and B (perhaps on top of provided or existing
                # polang).
                polang_Ai = beam_opts_a.setdefault('polang', 0)
                polang_Bi = beam_opts_b.setdefault('polang', 0)
                beam_opts_a['polang'] = polang_Ai + polang_A
                beam_opts_b['polang'] = polang_Bi + polang_B

                if no_pairs:
                    beam_opts_b['dead'] = True

                beam_opts_a.pop('pol', None)
                beam_opts_b.pop('pol', None)

                beam_a = Beam(pol='A', **beam_opts_a)
                beam_b = Beam(pol='B', **beam_opts_b)


                beams.append([beam_a, beam_b])

            ndet = len(beams) * 2
        else:
            beams = None
            ndet = None

        if scatter:
            # If MPI scatter to ranks
            beams = self.scatter_list(beams, root=0)
        else:
            # Broadcast otherwise because root did all I/O
            beams = self.broadcast(beams)

        # All ranks need to know total number of detectors
        ndet = self.broadcast(ndet)

        # Check for existing beams
        if not combine:
            self.beams = beams
        else:
            self.beams += beams

        if not hasattr(self, 'ndet') or not combine:
            self.ndet = ndet
        else:
            self.ndet += ndet

    def create_crosstalk_ghosts(self, azs, els,
            beams=None, ghost_tag='crosstalk_ghost', rand_stdev=0., **kwargs):
        '''
        Create crosstalk ghosts based on supplied detector
        offsets (azimuth and elevation).
        Polarization angles are rotated 90 deg by deafult.
        Ghosts are appended to `ghosts` attribute of beams.

        Keyword arguments
        -----------------
        beams : Beam object, array-like
            Single Beam object or array-like of Beam
            objects. If None, use beams attribute.
            (default : None)
        ghost_tag : str
            Tag to append to parents beam name, see
            `Beam.create_ghost()` (default : refl_ghost)
        rand_stdev : float
            Standard deviation of Gaussian random variable
            added to each ghost (default : 0.)
        kwargs : {create_ghost_opts, beam_opts}

        Notes
        -----
        Any keywords mentioned above accepted by the
        `Beam.create_ghost` method will be set for
        all created ghosts. E.g. set ghost level with
        the `amplitude` keyword (see `Beam.__init__()`)

        `az` and `el` kwargs are ignored.
        '''

        if not beams:
            beams = self.beams

        # tag overrules ghost_tag
        kwargs.setdefault('tag', ghost_tag)
        beams = np.atleast_2d(beams) #2D: we have pairs
        for pair, az_pair, el_pair in zip(beams, azs, els):
            for beam, az, el in zip(pair, az_pair, el_pair):
                # if not beam or beam.dead or not az:
                # if not beam or not az:
                #     dead_ghost = True

                dead_ghost = True if not beam or not az else False

                # Note, in python integers are immutable
                # so ghost offset is not updated when
                # beam offset is updated.
                crosstalk_ghost_opts = dict(az=az, el=el,
                    polang=beam.polang+90, dead=dead_ghost)

                kwargs.update(crosstalk_ghost_opts)

                if rand_stdev:
                    # add perturbation to ghost amplitude
                    amplitude = kwargs.get('amplitude', 1.)
                    amplitude += np.random.normal(scale=rand_stdev)
                    kwargs.update(dict(amplitude=amplitude))

                beam.create_ghost(**kwargs)

    def create_reflected_ghosts(self, beams=None, ghost_tag='refl_ghost',
                                rand_stdev=0., **kwargs):
        '''
        Create reflected ghosts based on detector
        offset (azimuth and elevation are multiplied by -1).
        Polarization angles stay the same.
        Ghosts are appended to `ghosts` attribute of beams.

        Keyword arguments
        -----------------
        beams : Beam object, array-like
            Single Beam object or array-like of Beam
            objects. If None, use beams attribute.
            (default : None)
        ghost_tag : str
            Tag to append to parents beam name, see
            `Beam.create_ghost()` (default : refl_ghost)
        rand_stdev : float
            Standard deviation of Gaussian random variable
            added to each ghost (default : 0.)
        kwargs : {create_ghost_opts, beam_opts}

        Notes
        -----
        Any keywords mentioned above accepted by the
        `Beam.create_ghost` method will be set for
        all created ghosts. E.g. set ghost level with
        the `amplitude` keyword (see `Beam.__init__()`)

        `az` and `el` kwargs are ignored.
        '''

        if not beams:
            beams = self.beams

        # tag overrules ghost_tag
        kwargs.setdefault('tag', ghost_tag)

        beams = np.atleast_2d(beams) #2D: we have pairs
        for pair in beams:
            for beam in pair:
                if not beam:
                    continue
                # Note, in python integers are immutable
                # so ghost offset is not updated when
                # beam offset is updated.
                refl_ghost_opts = dict(az=-beam.az,
                                       el=-beam.el)
                kwargs.update(refl_ghost_opts)

                if rand_stdev:
                    # add perturbation to ghost amplitude
                    amplitude = kwargs.get('amplitude', 1.)
                    amplitude += np.random.normal(scale=rand_stdev)
                    kwargs.update(dict(amplitude=amplitude))

                beam.create_ghost(**kwargs)

    def kill_channels(self, killfrac=0.2, pairs=False, rnd_state=None):
        '''
        Randomly identifies detectors in the beams list
        and sets their 'dead' attribute to True.

        Keyword arguments
        ---------
        killfrac : 0 < float < 1  (default: 0.2)
            The fraction of detectors to kill
        pairs : bool
            If True, kill pairs of detectors
            (default : False)
        rnd_state : numpy.random.RandomState
            Numpy random state instance. If None, use
            global instance. (default : None)
        '''

        if pairs:
            ndet = self.ndet // 2
        else:
            ndet = self.ndet

        # Calculate the kill indices on root and broadcast
        # to ensure all ranks share dead detectors.
        if self.mpi_rank == 0:
            if rnd_state:
                kill_indices = rnd_state.choice(ndet, int(ndet*killfrac),
                                            replace=False)
            else:
                kill_indices = np.random.choice(ndet, int(ndet*killfrac),
                                                replace=False)
        else:
            kill_indices = None

        kill_indices = self.broadcast(kill_indices)

        for kidx in kill_indices:
            if pairs:
                self.beams[kidx][0].dead = True
                self.beams[kidx][1].dead = True
            else:
                # If even kill A, else kill B.
                quot, rem = divmod(kidx, 2)
                self.beams[quot][rem].dead = True

    def set_global_prop(self, prop, incl_ghosts=True, no_B=False,
                        no_A=False):
        '''
        Set a property for all beams on the focal plane.

        Arguments
        ---------
        prop : dict
            Dict with attribute(s) and values for beams

        Keyword arguments
        -----------------
        incl_ghosts : bool
            If set, also update attributes of ghosts.
            (default : True)
        no_B : bool
            Do not set value for B beams. (default : False)
        no_A
            Do not set value for B beams. (default : False)


        Examples
        --------
        >>> S = Instrument()
        >>> S.create_focal_plane(nrow=10, ncol=10)
        >>> set_global_prop(dict(btype='PO'))

        Notes
        -----
        Ghosts share random deviation with main beam.
        '''

        beams = np.atleast_2d(self.beams) #2D: we have pairs

        for pair in beams:
            for bidx, beam in enumerate(pair):

                # This assumes pairs are always [A, B].
                if no_B and bidx == 1:
                    continue
                if no_A and bidx == 0:
                    continue

                if not beam:
                    continue

                for key in prop:
                    val = prop[key]
                    setattr(beam, key, val)

                if incl_ghosts:
                    for ghost in beam.ghosts:
                        for key in prop:
                            val = prop[key]
                            setattr(ghost, key, val)

    def set_global_prop_random(self, prop, incl_ghosts=True):
        '''
        Adds a random component to all beams on the focal plane.

        Arguments
        ---------
        prop : dict
            Dict with attribute(s) and values for beams

        Keyword arguments
        -----------------
        incl_ghosts : bool
            If set, also update attributes of ghosts.
            (default : True)

        Examples
        --------
        >>> S = Instrument()
        >>> S.create_focal_plane(nrow=10, ncol=10)
        >>> set_global_prop_random(dict(polang_err=0.01))

        Notes
        -----
        Ghosts get different random deviations compared to main beam.

        '''

        beams = np.atleast_2d(self.beams) #2D: we have pairs

        for pair in beams:
            for beam in pair:

                if not beam:
                    continue

                for key in prop:
                    val = getattr(beam, key) + np.random.normal(1)*prop[key]
                    setattr(beam, key, val)

                if incl_ghosts:
                    for ghost in beam.ghosts:
                        for key in prop:
                            val = getattr(
                                ghost, key) + np.random.normal() * prop[key]
                            setattr(ghost, key, val)

    def add_to_prop(self, prop, incl_ghosts=True,
                    rand_stdev=0., per_pair=False,
                    no_B=False, no_A=False, rnd_state=None):
        '''
        Add a value to a property for all beams on the focal plane.

        Arguments
        ---------
        prop : dict
            Dict with attribute and value for beams

        Keyword arguments
        -----------------
        incl_ghosts : bool
            If set, also update attributes of ghosts.
            (default : True)
        rand_stdev : float
            Standard deviation of Gaussian random variable
            added to each beam's property (default : 0.)
        per_pair : bool
            If set, add same random number to both partners
            in pair. (default : False)
        no_B : bool
            Do not add value to B beams. (default : False)
        no_A
            Do not add value to A beams. (default : False)
        rnd_state : numpy.random.RandomState
            Numpy random state instance. If None, use
            global instance. (default : None)

        Examples
        --------
        >>> S = Instrument()
        >>> S.create_focal_plane(nrow=10, ncol=10)
        >>> add_to_prop(dict(polang=0), rand_stdev=1)

        Notes
        -----
        Ghosts share random deviation with main beam.
        '''

        beams = np.atleast_2d(self.beams) #2D: we have pairs

        if len(prop) != 1:
            raise ValueError("Only update one property at a time.")

        for pair in beams:

            if rand_stdev != 0 and per_pair:
                if rnd_state:
                    rndvar = rnd_state.normal(scale=rand_stdev)
                else:
                    rndvar = np.random.normal(scale=rand_stdev)

            for bidx, beam in enumerate(pair):

                # This assumes pairs are always [A, B].
                if no_B and bidx == 1:
                    continue
                if no_A and bidx == 0:
                    continue

                if rand_stdev != 0 and not per_pair:
                    if rnd_state:
                        rndvar = rnd_state.normal(scale=rand_stdev)
                    else:
                        rndvar = np.random.normal(scale=rand_stdev)

                if not beam:
                    continue

                for key in prop: # Loops over single entry.
                    val = prop[key]
                    val = val + rndvar if rand_stdev != 0 else val
                    val0 = getattr(beam, key, 0) # Add to existing val.
                    setattr(beam, key, val0 + val)

                if incl_ghosts:
                    for ghost in beam.ghosts:
                        for key in prop:
                            val = prop[key]
                            val = val + rndvar if rand_stdev != 0 else val
                            val0 = getattr(ghost, key, 0)
                            setattr(ghost, key, val)

    def set_btypes(self, btype='Gaussian'):
        '''
        Set btype for all main beams

        Keyword arguments
        -----------------
        btype : str
            Type of detector spatial response model. Can be one of three
            "Gaussian", "EG", "PO". (default : "Gaussian")
        '''

        beams = np.atleast_2d(self.beams) #2D: we have pairs
        for pair in beams:
            for beam in pair:
                if not beam:
                    continue

                beam.btype = btype

class ScanStrategy(Instrument, qp.QMap):
    '''
    Given an instrument, create a scanning pattern and
    scan the sky.
    '''

    _qp_version = (1, 10, 0)

    def __init__(self, duration=None, sample_rate=None, num_samples=None,
                 external_pointing=False, ctime0=None, **kwargs):
        '''
        Initialize scan parameters.

        Keyword arguments
        -----------------
        duration : float, None
            Mission duration in seconds (default : 0)
        sample_rate : float, None
            Sample rate in Hz. If `external_pointing` is set,
            make sure this matches the sample rate of the
            external pointing. (default : None)
        num_samples : int, None
            Number of samples in mission (default : None)
        external_pointing : bool
            If set, `implement_scan` loads up boresight pointing
            and time timestreams instead of calculating them.
            (default : False)
        ctime0 : float
            Start time in unix time. If None, use
            current time. Ignored if `external_pointing` is set
            (default : None)
        kwargs : {mpi_opts, instr_opts, qmap_opts}

        Notes
        -----
        Specify at least:

            duration, sample_rate
        or
            duration, nsamp
        or
            sample_rate, num_samples

        If duration, sample_rate and nsamp are given, they have to
        conform to num_samples = int(duration * sample_rate).
        '''

        if sample_rate is not None and sample_rate <= 0:
            raise ValueError("Sample rate is not positive.")
        if duration == 0:
            # To avoid infinite samples.
            sample_rate = 0

        err_msg = ("Specify at least: duration and sample_rate or "
        "duration and num_samples or sample_rate and num_samples.")

        if duration is None:
            if num_samples is None:
                raise ValueError(err_msg)
            if sample_rate is None:
                raise ValueError(err_msg)
            duration = num_samples / float(sample_rate)

        elif sample_rate is None:
            if num_samples is None:
                raise ValueError(err_msg)
            sample_rate = num_samples / float(duration)

        else:
            # Sample_rate and duration are not None.
            nsamp = int(duration * sample_rate)
            if num_samples is not None:
                if nsamp != num_samples:
                    raise ValueError(
                        "num_samples != int(duration * sample_rate)")
            num_samples = nsamp

        self.__fsamp = float(sample_rate)
        self.__mlen = duration
        self.__nsamp = int(num_samples)

        self.ctime0 = ctime0

        self.ext_point = external_pointing

        self.rot_dict = {}
        self.hwp_dict = {}
        self.step_dict = {}
        self.filter_dict = {}
        self.set_instr_rot()
        self.set_hwp_mod()

        self._data = {}

      # Checking qpoint version.
        if qp.version() < self._qp_version:
            raise RuntimeError(
                 'qpoint version {} required, found version {}'.format(
                     self._qp_version, qp.version()))

        # Set some useful qpoint/qmap options as default.
        qmap_opts = dict(pol=True,
                         fast_math=False,
                         mean_aber=True,
                         accuracy='low',
                         fast_pix=True)

        for key in qmap_opts:
            kwargs.setdefault(key, qmap_opts[key])

        super(ScanStrategy, self).__init__(**kwargs)

    def __del__(self):
        '''
        Call QPoint destructor explicitely to make sure
        the c code frees up memory before exiting.
        '''
        self.__del__

    @property
    def ctime0(self):
        return self.__ctime0

    @ctime0.setter
    def ctime0(self, val):
        if val:
            self.__ctime0 = val
        else:
            self.__ctime0 = time.time()

    @property
    def fsamp(self):
        return self.__fsamp

    @property
    def nsamp(self):
        return self.__nsamp

    @property
    def mlen(self):
        return self.__mlen

    def set_instr_rot(self, period=None, start_ang=0.,
                      angles=None):
        '''
        Set options that allow instrument to periodically
        rotate around the boresight.

        Keyword arguments
        ---------
        period : float
            Rotation period in seconds. If left None,
            keep instrument unrotated.
        start_ang : float, optional
            Starting angle of the instrument in deg.
            Default = 0 deg.
        angles : array-like, optional
            Set of rotation angles. If left None, cycle
            through 45 degree steps. If set, ignores
            start_ang
        '''

        self.rot_dict['period'] = period
        if period:
            self.rot_dict['rot_chunk_size'] = int(period * self.fsamp)
        self.rot_dict['angle'] = start_ang
        self.rot_dict['start_ang'] = start_ang
        self.rot_dict['remainder'] = 0

        if angles is None:
            angles = np.arange(start_ang, 360+start_ang, 45)
            np.mod(angles, 360, out=angles)

        self.rot_dict['angles'] = angles

        # init rotation generators
        self.rot_angle_gen = tools.angle_gen(angles)

    def reset_instr_rot(self):
        '''
        "Reset" the instrument rotation generator
        '''
        self.rot_angle_gen = tools.angle_gen(
            self.rot_dict['angles'])
        self.rot_dict['angle'] = self.rot_dict['start_ang']
        self.rot_dict['remainder'] = 0

    def rotate_instr(self):
        '''
        Advance boresight rotation options by one
        rotation
        '''
        if self.rot_dict['period']:
            self.rot_dict['angle'] = next(self.rot_angle_gen)

    def set_hwp_mod(self, mode=None,
                    freq=None, start_ang=0.,
                    angles=None, varphi=0.):
        '''
        Set options for modulating the polarized sky signal
        using a (stepped or continuously rotating) half-wave
        plate.

        Keyword arguments
        ---------
        mode : str, None
            Either "stepped" or "continuous". If None,
            or False, do not rotate hwp (default : None)
        freq : float, None
            Rotation or step frequency in Hz
        start_ang : float
            Starting angle for the HWP in deg
        angles : array-like, None
            Rotation angles for stepped HWP. If not set,
            use 22.5 degree steps. If set, ignores
            start_ang.
        varphi : float, 0.
            If your HWP induces a phase shift of varphi between ingoing
            and outgoing polarisation, adding its value to the dictionnary
            ensures it will get substacted from hwp angles at bin_tod time
        '''

        self.hwp_dict['mode'] = mode
        self.hwp_dict['freq'] = freq
        if mode == 'stepped':
            self.hwp_dict['step_size'] = int(self.fsamp / float(freq))
        self.hwp_dict['angle'] = start_ang
        self.hwp_dict['start_ang'] = start_ang
        self.hwp_dict['remainder'] = 0 # num. samp. from last step
        self.hwp_dict['varphi'] = varphi

        if angles is None:
            angles = np.arange(start_ang, 360+start_ang, 22.5)
            np.mod(angles, 360, out=angles)

        self.hwp_dict['angles'] = angles

        # init hwp ang generator
        self.hwp_angle_gen = tools.angle_gen(angles)

    def reset_hwp_mod(self):
        '''
        "Reset" the hwp modulation generator.
        '''
        self.hwp_angle_gen = tools.angle_gen(
            self.hwp_dict['angles'])
        self.hwp_dict['angle'] = self.hwp_dict['start_ang']
        self.hwp_dict['remainder'] = 0

    def set_el_steps(self, period, steps=None):
        '''
        Set options for stepping the boresight up
        or down in elevation.

        Arguments
        ---------
        period : scalar
            The period between steps in seconds

        Keyword arguments
        ---------
        steps : array-like, None
            Steps in elevation that are cycled through (in deg.).
            If not set, use 5, 1 degree steps up and down.
            (default : None)
        '''

        self.step_dict['period'] = period
        self.step_dict['remainder'] = 0

        if steps is None:
            steps = np.array([0, 1, 2, 3, 4, 4, 3, 2, 1, 0])
            np.mod(steps, 360, out=steps)

        self.step_dict['steps'] = steps
        self.step_dict['angle'] = steps[0]
        self.step_dict['step_size'] = int(self.fsamp * period)

        # init el step generator
        self.el_step_gen = tools.angle_gen(steps)

    def reset_el_steps(self):
        '''
        "Reset" the el step generator
        '''

        if not 'steps' in self.step_dict:
            return

        self.el_step_gen = tools.angle_gen(
            self.step_dict['steps'])
        self.step_dict['step'] = self.step_dict['steps'][0]
        self.step_dict['remainder'] = 0

    def set_filter_dict(self, w_c, m=1):
        '''
        Set options for the high-pass filtering of data chunks
        Arguments
        ---------
        w_c : float
            Cutoff frequency in Hertz

        Keyword arguments
        ---------
        m : int
            Order of the filter (default: 1)
        '''
        self.filter_dict["w_c"] = w_c
        self.filter_dict["m"] = m

    def partition_mission(self, chunksize=None):
        '''
        Divide up the mission in equal-sized chunks
        of nsample / chunksize (final chunk can be
        smaller).

        Keyword arguments
        ---------
        chunksize : int
            Chunk size in samples. If left None, use
            full mission length (default : None)

        Returns
        -------
        chunks : list of dicts
            Dictionary with start, end indices and index of each
            chunk.
        '''

        nsamp = self.nsamp

        if not chunksize or chunksize >= nsamp:
            chunksize = int(nsamp)

        chunksize = int(chunksize)
        nchunks = int(np.ceil(nsamp / float(chunksize)))
        chunks = []
        start = 0

        for cidx, chunk in enumerate(range(nchunks)):
            end = start + chunksize
            end = nsamp if end >= (nsamp) else end
            chunks.append(dict(start=start, end=end, cidx=cidx))
            start += chunksize

            # Create slot for data if needed later.
            self._data[str(cidx)] = {}

        self.chunks = chunks
        return chunks

    def subpart_chunk(self, chunk):
        '''
        Split a chunk up into smaller chunks based on the
        options set for boresight rotation.

        Arguments
        ---------
        chunk : dict
            Dictionary containing start, end indices (and optionally
            cidx) keys

        Returns
        -------
        subchunks : list of dicts
            Subchunks for each rotation of the boresight. If input
            chunk had a `cidx` key, every subchunk inherits this value.
        '''

        period = self.rot_dict['period']

        if not period:
        # No instrument rotation, so no need for subchunks.
            return [chunk]

        rot_chunk_size = self.rot_dict['rot_chunk_size']
        chunk_size = chunk['end'] - chunk['start']

        subchunks = []
        start = chunk['start']

        nchunks = (chunk_size - self.rot_dict['remainder'])
        nchunks /= float(rot_chunk_size)
        nchunks = int(np.ceil(nchunks))
        nchunks = 1 if nchunks < 1 else nchunks

        if nchunks == 1:
            # Rot period is larger or equal to chunksize.
            if self.rot_dict['remainder'] >= chunk_size:

                subchunks.append(dict(start=start, end=chunk['end']))
                self.rot_dict['remainder'] -= chunk_size

            else:
                # one subchunk that is just the remainder if there is one
                end = self.rot_dict['remainder'] + start

                if self.rot_dict['remainder']:

                    # in this rotation chunk, no rotation should be made
                    subchunks.append(dict(start=start, end=end, norot=True))

                # another subchunk that is the rest of the chunk
                subchunks.append(dict(start=end, end=chunk['end']))

                self.rot_dict['remainder'] = rot_chunk_size - (chunk['end'] - end)

        elif nchunks > 1:
            # You can fit at most nstep - 1 full steps in chunk,
            # remainder is at most stepsize.
            if self.rot_dict['remainder']:

                end = self.rot_dict['remainder'] + start

                # again, no rotation should be done
                subchunks.append(dict(start=start, end=end, norot=True))

                start = end

            # Loop over full-sized rotation chunks.
            for step in range(nchunks-1):

                end = start + rot_chunk_size
                subchunks.append(dict(start=start, end=end))
                start = end

            # Fill last part and determine remainder.
            subchunks.append(dict(start=start, end=chunk['end']))
            self.rot_dict['remainder'] = rot_chunk_size - (chunk['end'] - start)

        # Subchunks get same cidx as parent chunk.
        if 'cidx' in chunk:
            cidx = chunk['cidx']
            for subchunk in subchunks:
                subchunk['cidx'] = cidx

        return subchunks

    def scan_sync_subchunk(self, chunk):
        '''
        Split a chunk up into smaller chunks for each pass in an az direction.

        Arguments
        ---------
        chunk : dict
            Dictionary containing start, end indices (and optionally
            cidx) keys

        Returns
        -------
        subchunks : list of dicts
            Subchunks for each continuous motion of the boresight. If input
            chunk had a `cidx` key, every subchunk inherits this value.
        '''

        chunk_size = chunk['end'] - chunk['start']

        subchunks = []
        """
        PSEUDOCODE
        az_mins = az_min[chunck["start"]:chunk["end"]]
        az_maxs = az_max[chunck["start"]:chunk["end"]]
        els = els[chunck["start"]:chunk["end"]]
        n_ces = els.size
        
        for i in range(n_ces):
            find the indices of breaks (ces_size)
            tsweep =  az_range/scan_speed
            subs_per_break = ces_size/tsweep
            sub_chunk0 = [ces_start:ces_start+ int(.5*tsweep)]
            for j in range(1,subs_per_break-1):
                sub_chunk.append[ces_start+j*tsweep:ces_start+(j+1)*tsweep]
            sub_chunk.append[ces_start+(subs_per_break-1)*tsweep:ces_end]

            


        """
        return subchunks


    def allocate_maps(self, nside=256):
        '''
        Allocate space in memory for binned output.

        Keyword arguments
        -----------------
        nside : int
            Nside of output (default : 256)
        '''

        self.vec = np.zeros((3, 12*nside**2), dtype=float)
        self.proj = np.zeros((6, 12*nside**2), dtype=float)
        self.nside_out = nside

    def init_detpair(self, alm, beam_a, beam_b=None,
                    beam_v=False, input_v=False, ground_alm=None,
                    **kwargs):
        '''
        Initialize the internal structure (the spinmaps)
        for a detector pair and all its ghosts.

        Arguments
        ---------
        alm : tuple
            Tuple containing (almI, almE, almB) as
            Healpix-formatted complex numpy arrays
            or (almI, almE, almB, almV) if the map
            contains V polarization
        beam_a : <detector.Beam> object
            The A detector.

        Keyword arguments
        -----------------
        beam_v : bool
                include the 4th blm component
        input_v : bool
                include the 4th alm component
        ground_alm : tuple
            Tuple containing (ground_almI, ground_almE, ground_almB) as
            Healpix-formatted complex numpy arrays
        beam_b : <detector.Beam> object
            The B detector. (default : None)
        kwargs : {spinmaps_opts}
            Extra kwargs are assumed input to `init_spinmaps()`

        Notes
        -----
        Both detectors are assumed to share the same beam
        (up to a rotation). Therefore, only the A main beam
        needs to specified.
        '''

        if beam_b is not None:
            b_exists = True
        else:
            b_exists = False

        # We give the ghosts identical Gaussian beams if they
        # have no blm.

        if beam_a.ghosts:

            for gidx in range(beam_a.ghost_count):
                ghost_a = beam_a.ghosts[gidx]


                if gidx == 0:
                    if not hasattr(ghost_a, 'blm'):
                        ghost_a.gen_gaussian_blm()
                else:
                    if not hasattr(ghost_a, 'blm'):
                        ghost_a.reuse_blm(beam_a.ghosts[0])
        if b_exists:
            if beam_b.ghosts:

                for gidx in range(beam_b.ghost_count):
                    ghost_b = beam_b.ghosts[gidx]

                    if gidx == 0:
                        if not hasattr(ghost_b, 'blm'):
                            ghost_b.reuse_blm(beam_a.ghosts[0])
                    else:
                        if not hasattr(ghost_b, 'blm'):

                            beam_b.ghosts[gidx].reuse_blm(
                                beam_a.ghosts[0])
        if ground_alm is not None:
            self.init_spinmaps(alm, beam_a, ground_alm = ground_alm, 
                            input_v=input_v, beam_v=beam_v, **kwargs)
        else:
            self.init_spinmaps(alm, beam_a, input_v=input_v,
                            beam_v=beam_v, **kwargs)

        # free blm attributes
        beam_a.delete_blm(del_ghosts_blm=True)
        if b_exists:
            beam_b.delete_blm(del_ghosts_blm=True)

    def scan_instrument_mpi(self, alm, ground_alm=None, verbose=1, binning=True,
            create_memmap=False, scatter=True, reuse_spinmaps=False,
            interp=False, save_tod=False, save_point=False, ctalk=0.,
            preview_pointing=False, filter_4fhwp=False, input_v=False,
            beam_v=False, filter_highpass=False, **kwargs):
        '''
        Loop over beam pairs, calculates boresight pointing
        in parallel, rotates or modulates instrument if
        needed, calculates beam-convolved tods, and,
        optionally, bins tods.

        Arguments
        ---------
        alm : tuple, None
            Tuple containing (almI, almE, almB) as Healpix-formatted
            complex numpy arrays. Can be None if preview_pointing is True.

        Keyword arguments
        ---------
        ground_alm :  tuple, None
            Tuple containing (almI, almE, almB) as Healpix-formatted
            complex numpy arrays for a ground in  horizontal coordinates
            Used if one wants to add a ground template signal to the tod.
            Obviously made for ground-based scans only.
        verbose : int
            Prints status reports (0 : nothing, 1: some,
            2: all) (defaul: 1)
        binning : bool, optional
            If True, bin tods into `vec` and `proj`
            attributes
        create_memmap : bool
            If True, store boresight quaternion (q_bore)
            in memory-mapped file on disk and read in
            q_bore from file on subsequent passes. If
            False, recalculate q_bore for each detector
            pair. (default : False)
        scatter : bool
            Scatter beam pairs over ranks (default : True)
        reuse_spinmaps : bool
            Do not calculate spinmaps when spinmaps attribute
            exists. Useful when iterating single beam per core.
            (default : False)
        interp : bool
            If set, use bi-linear interpolation to obtain TOD.
            (default : False)
        save_tod : bool
            If set, save TOD of beams. (default : False)
        save_point : bool
            If set, save boresight quaternions, hwp_angle(s) [deg] and
            (per beam) pixel numbers and position angles [deg])
            (default : False)
        ctalk : float
            Fraction of cross-talk between detectors in pair.
            (default :  0)
        preview_pointing : bool
            If set, input alm is ignored, all SHT transforms are skipped,
            and no scanning is done (tod are zero). All pointing and binning
            steps are performed, so useful for quickly checking output hits-map
            and condition number (default : False)
        filter_4fhwp : bool
            Only use TOD modes modulated at 4 x the HWP frequency.
            Only allowed with spinning HWP. (default : False)
        input_v : bool
                include the 4th alm component if
                it exists
        beam_v : bool
                include the 4th blm component if
                it exists
        kwargs : {scan_opts, spinmaps_opts}
            Extra kwargs are assumed input to
            `implement_scan()` or `init_spinmaps()`.

        Notes
        -----
        save_tod and save_point options are meant for display and debugging
        purposes only.
        '''

        if alm is None and preview_pointing is False:
            raise TypeError(
                "input alm = None while `preview_pointing` != True")

        if preview_pointing and (save_tod is True or save_point is True):
            raise ValueError(
             "Cannot have `skip_scan` and `save_tod` or `save_point`")

        # Pop init_spinmaps kwargs.
        max_spin = kwargs.pop('max_spin', None)
        nside_spin = kwargs.pop('nside_spin', None)
        spinmaps_opts = {}
        if max_spin:
            spinmaps_opts.update({'max_spin' : max_spin})
        if nside_spin:
            spinmaps_opts.update({'nside_spin' : nside_spin})

        if verbose and self.mpi_rank == 0:
            print('Scanning with {:d} detectors'.format(
                self.ndet))
            sys.stdout.flush()
        self.barrier() # Just to have summary print statement on top.

        # Init memmap on root.
        if create_memmap and not self.ext_point:
            if self.mpi_rank == 0:
                self.mmap = np.memmap('q_bore.npy', dtype=float,
                                      mode='w+', shape=(self.nsamp, 4),
                                      order='C')
            else:
                self.mmap = None

        # Scatter beams if needed, self.beams stays broadcasted.
        if scatter:
            beams = self.scatter_list(self.beams, root=0)
        else:
            beams = self.beams

        # Let every core loop over max number of beams per core
        # this makes sure that cores still participate in
        # calculating boresight quaternions.
        nmax = int(np.ceil(len(self.beams)/float(self.mpi_size)))

        for bidx in range(nmax): # Loop over beams.

            if bidx > 0:
                # reset instrument
                self.reset_instr_rot()
                self.reset_hwp_mod()
                self.reset_el_steps()

            do_ctalk = False # Starts False, might become True later.

            try:
                beampair = beams[bidx]
            except IndexError:
                beampair = [None, None]

            beam_a = beampair[0]
            beam_b = beampair[1]


            if verbose == 2:
                print('\n[rank {:03d}]: working on: \n{} \n{}'.format(
                        self.mpi_rank, str(beam_a), str(beam_b)))
            if verbose == 1 and beam_a and beam_b:
                print('[rank {:03d}]: working on: {}, {}'.format(
                        self.mpi_rank, beam_a.name, beam_b.name))

            # Skip creating spinmaps when no beams or spinmaps
            # or already initialized with reuse_spinmaps.
            if not beam_a and not beam_b:
                pass
            elif preview_pointing is True:
                # We can completely skip all SHT transforms.
                pass
            elif hasattr(self, 'spinmaps') and reuse_spinmaps:
                pass
            elif ground_alm is not None:
                self.init_detpair(alm, beam_a, beam_b=beam_b,
                                input_v=input_v, beam_v=beam_v, ground_alm=ground_alm,
                                **spinmaps_opts)
            else:
                self.init_detpair(alm, beam_a, beam_b=beam_b,
                                input_v=input_v, beam_v=beam_v,
                                **spinmaps_opts)

            if not hasattr(self, 'chunks'):
                # Assume no chunking is needed and use full mission length.
                self.partition_mission()

            # In case chunks have been added manually.
            self._init_data()

            for chunk in self.chunks:

                if verbose:
                    print(('[rank {:03d}]:\tWorking on chunk {:03}:'
                           ' samples {:d}-{:d}').format(self.mpi_rank,
                            chunk['cidx'], chunk['start'], chunk['end']))

                # Make the boresight move.
                scan_opts = kwargs.copy()
                scan_opts.update(chunk)
                if ground_alm is not None:
                    scan_opts.update({'ground':True})

                # Use precomputed pointing on subsequent passes.
                # Note, not used if memmap is not initialized.
                if bidx > 0:
                    scan_opts.update(dict(use_precomputed=True))

                self.implement_scan(**scan_opts)

                # If needed, allocate arrays for data.
                if bidx == 0:
                    self._allocate_hwp_data(save_point=save_point,
                                            **chunk)
                if beam_a and not beam_a.dead:
                    self._allocate_detector_data(beam_a, save_tod=save_tod,
                                                save_point=save_point, **chunk)
                if beam_b and not beam_b.dead:
                    self._allocate_detector_data(beam_b, save_tod=save_tod,
                                                save_point=save_point, **chunk)

                # If required, loop over boresight rotations.
                subchunks = self.subpart_chunk(chunk)
                # print(subchunks)
                for subchunk in subchunks:
                    if ground_alm is not None:
                        subchunk['ground'] = True
                    if verbose == 2:
                        print(('[rank {:03d}]:\t\t...'
                               ' samples {:d}-{:d}, norot={}').format(
                         self.mpi_rank, subchunk['start'], subchunk['end'],
                          subchunk.get('norot', False)))

                    # Rotate instrument and hwp if needed.
                    if not subchunk.get('norot', False):
                        self.rotate_instr()

                    self.rotate_hwp(**subchunk)

                    # Scan and bin.
                    if beam_a and not beam_a.dead:
                        self._scan_detector(beam_a, interp=interp,
                                            save_tod=save_tod,
                                            save_point=save_point,
                                            skip_scan=preview_pointing,
                                            **subchunk)

                        # Save memory by not copying if no pair.
                        if beam_b is None:
                            do_ctalk = False
                        else:
                            do_ctalk = ctalk * bool(beam_b) * (not beam_b.dead)
                            do_ctalk = bool(do_ctalk)

                        if do_ctalk:
                            tod_a = self.tod.copy()
                        elif binning:
                            self.bin_tod(beam_a, add_to_global=True, 
                                         filter_4fhwp=filter_4fhwp, 
                                         filter_highpass=filter_highpass,
                                         **subchunk)

                    if beam_b and not beam_b.dead:
                        self._scan_detector(beam_b, interp=interp,
                                            save_tod=save_tod,
                                            save_point=save_point,
                                            skip_scan=preview_pointing,
                                            **subchunk)

                        if do_ctalk:
                            tod_b = self.tod
                        elif binning:
                            self.bin_tod(beam_b, add_to_global=True, 
                                         filter_4fhwp=filter_4fhwp, 
                                         filter_highpass=filter_highpass,
                                         **subchunk)

                    if do_ctalk:
                        tools.cross_talk(tod_a, tod_b, ctalk=ctalk)

                        if save_tod:
                            # Update TOD with cross-talk leakage.
                            self._update_tod(beam_a, tod_a, **subchunk)
                            self._update_tod(beam_b, tod_b, **subchunk)

                        if binning:
                            self.bin_tod(beam_a, tod=tod_a, add_to_global=True,
                            filter_4fhwp=filter_4fhwp, 
                            filter_highpass=filter_highpass, **subchunk)
                            self.bin_tod(beam_b, tod=tod_b, add_to_global=True,
                            filter_highpass=filter_highpass,
                            filter_4fhwp=filter_4fhwp, **subchunk)

    def _chunk2idx(self, **kwargs):
        '''
        Return slice indices to chunk-sized array.

        Keyword arguments
        -----------------
        start : int
            Starting index.
        end : int
            Stopping index.
        cidx : int
            Chunk index.

        Returns
        -------
        qidx_start : int
            Starting index.
        qidx_end : int
            Stopping index.
        '''

        start = kwargs.get('start', False)
        end = kwargs.get('end', False)

        if start is False:
            raise ValueError('_chunk2idx called without start kwarg.')
        if end is False:
            raise ValueError('_chunk2idx called without end kwarg.')

        # Find the indices to the pointing and ctime arrays.
        if 'cidx' in kwargs:
            cidx = kwargs['cidx']
            qidx_start = start - self.chunks[cidx]['start']
            qidx_end = end - self.chunks[cidx]['start']
        else:
            qidx_start = 0
            qidx_end = end - start

        return qidx_start, qidx_end

    def _update_tod(self, beam, tod, **kwargs):
        '''
        Update the time-ordered data stored for given beam.
        Returns error when no data is present.

        Arguments
        ---------
        beam : <detector.Beam> object
            Main beam.
        tod : array-like
            Time-ordered data with size

        Keyword arguments
        -----------------
        kwargs : {chunk_opts}
        '''

        start, end = self._chunk2idx(**kwargs)
        cidx = kwargs.get('cidx') # Chunk index.

        self._data[str(cidx)][str(beam.idx)]['tod'][start:end] = tod

    def step_array(self, arr, step_dict, step_gen):
        '''
        Step array based on the properties in
        the `step_dict` atrribute. Performs
        in-place calculations and modifications of `step_dict`

        Arguments
        ---------
        arr : array-like
            Array with coordinates to be stepped
        step_dict : dict
            Dictionary containing "step_size", "remainder",
            and "angle" keys.
        step_gen : iterable
            Python iterable that can cycle through steps,
            see `tools.angle_gen` for example.

        Returns
        -------
        arr_stepped : array-like
            Stepped input array
        '''

        chunk_size = arr.size

        step_size = step_dict['step_size']
        nsteps = int(np.ceil((chunk_size - step_dict['remainder']) / float(step_size)))
        nsteps = 1 if nsteps < 1 else nsteps

        if nsteps == 1:
            # step period is larger or equal to chunksize
            if step_dict['remainder'] >= chunk_size:

                arr[:] += step_dict['angle']
                step_dict['remainder'] -= chunk_size
            else:
                arr[:step_dict['remainder']] += step_dict['angle']

                step_dict['angle'] = next(step_gen)
                arr[step_dict['remainder']:] += step_dict['angle']

                step_dict['remainder'] = step_size - arr[step_dict['remainder']:].size

            return arr

        elif nsteps > 1:
            # You can fit at most nstep - 1 full steps in chunk.
            # Remainder is at most stepsize.
            if step_dict['remainder']:
                arr[:step_dict['remainder']] += step_dict['angle']

            startidx = step_dict['remainder']
            # Loop over full steps.
            for step in range(nsteps-1):
                endidx = startidx + step_size

                step_dict['angle'] = next(step_gen)
                arr[startidx:endidx] += step_dict['angle']

                startidx = endidx

            # Fill last part and determine remainder.
            step_dict['angle'] = next(step_gen)
            arr[endidx:] += step_dict['angle']
            step_dict['remainder'] = step_size - arr[endidx:].size

            return arr


    def implement_scan(self, ra0=-10, dec0=-57.5, az_throw=90, scan_speed=1,
        az_prf='triangle', check_interval=600, el_min=45, cut_el_min=False,
        use_precomputed=False, ground=False, q_bore_func=None,
        q_bore_kwargs=None, ctime_func=None,ctime_kwargs=None, 
        use_litebird_scan=False, use_taurus_scan=False,**kwargs):

        '''
        Populates scanning quaternions.
        If no other options are selected, makes boresight scan back and forth in
        azimuth, starting centered at ra0, dec0, while keeping elevation
        constant.

        Keyword Arguments
        ---------
        ra0 : float, array-like
            Ra coordinate of centre of scan in degrees.
            If array, consider items as scan
            centres ordered by preference.
        dec0 : float, array-like
            Dec coordinate of centre of scan in degrees.
            If array, same shape as ra0.
        az_throw : float
            Scan width in azimuth (in degrees)
        scan_speed : float
            Scan speed in degrees per second
        az_prf : str
            Azimuthal profile. Current options:
                triangle : (default) triangle wave with total
                           width=az_throw.
                sawtooth : sawtooth wave with period given by
                           az_throw.
        check_interval : float
            Check whether elevation is not below `el_min`
            at this rate in seconds (default : 600)
        el_min : float
            Lower elevation limit in degrees (default : 45)
        cut_el_min: bool
            If True, excludes timelines where el would be less than el_min
        use_precomputed : bool
            Load up precomputed boresight quaternion if
            memory-map is present (default : False)
        ground : bool
            If True, will compute q_boreground, the pointing quaternion in
            az, el coordinates
        q_bore_func : callable, None
            A user-defined function that takes `start` and `end` (kw)args and
            outputs a (unit) quaternion array of shape=(nsamp, 4) on all ranks.
            Here, nsamp = end-start. Used when `external_pointing` is set in
            `ScanStrategy.__init__`. (default : None)
        q_bore_kwargs : dict, None
            Keyword arguments to q_bore_func (default: None)
        ctime_func : callable, None
            A user-defined function that takes `start` and `end` (kw)args and
            outputs a ctime array of shape=(nsamp) on all ranks.
            Here, nsamp = end-start. Used when `external_pointing` is set in
            `ScanStrategy.__init__`. (default : None)
        ctime_kwargs : dict, None
            Keyword arguments to ctime_func (default: None)
        use_litebird_scan : bool
            If true, implements a LiteBIRD-like scan strategy
        start : int
            Start index
        end : int
            End index

        Notes
        -----
        Creates the following class attributes:
        ctime : ndarray
            Unix time array. Size = (end - start)
        q_bore : ndarray
            Boresight quaternion array. Shape = (end - start, 4)

        When using `external_pointing` is set, this method just loads
        the external pointing using the provided functions and ignores
        every other kwarg except `start` and `end`.
        '''


        start = kwargs.pop('start')
        end = kwargs.pop('end')



        # Complain when non-chunk kwargs are given.
        cidx = kwargs.pop('cidx', None)
        hwpang = kwargs.pop('hwpang', None)

        if kwargs:
            raise TypeError("implement_scan() got unexpected "
                "arguments '{}'".format(list(kwargs)))

        if self.ext_point and not use_litebird_scan:
            # Use external pointing, so skip rest of function.
            self.ctime = ctime_func(start=start, end=end, cidx=cidx, **ctime_kwargs)
            self.q_bore = q_bore_func(start=start, end=end, cidx=cidx, **q_bore_kwargs)

            return

        elif use_litebird_scan:

            print('Implementing litebird scan')
            self.ctime = ctime_func(start=start, end=end, **ctime_kwargs)
            self.q_bore = q_bore_func(start=start, end=end, **q_bore_kwargs)

            return
        elif use_taurus_scan:
            
            ctime = np.arange(start, end, dtype=float)
            ctime /= float(self.fsamp)
            ctime += self.ctime0
            self.ctime = ctime
            self.q_bore = q_bore_func(start=start, end=end, ground=ground,
                                                          **q_bore_kwargs)
            return


        ctime = np.arange(start, end, dtype=float)
        ctime /= float(self.fsamp)
        ctime += self.ctime0
        self.ctime = ctime

        # Read q_bore from disk if needed (and skip rest).
        if use_precomputed and hasattr(self, 'mmap'):
            if self.mpi_rank == 0:
                self.q_bore = self.mmap[start:end]
            else:
                self.q_bore = None

            self.q_bore = self.broadcast_array(self.q_bore)

            return

        chunk_size = end - start
        check_len = int(check_interval * self.fsamp) # min_el checks

        nchecks = int(np.ceil(chunk_size / float(check_len)))
        p_len = check_len * nchecks # longer than chunk for nicer slicing

        ra0 = np.atleast_1d(ra0)
        dec0 = np.atleast_1d(dec0)
        npatches = dec0.shape[0]

        az0, el0, _ = self.radec2azel(ra0[0], dec0[0], 0,
            self.lon, self.lat, ctime[::check_len])

        flag0 = np.zeros(el0.size, dtype=bool)

        # check and fix cases where boresight el < el_min
        n = 1
        while np.any(el0 < el_min):

            if n < npatches:
                # run check again with other ra0, dec0 options
                azn, eln, _ = self.radec2azel(ra0[n], dec0[n], 0,
                                      self.lon, self.lat, ctime[::check_len])

                elidx = (el0<el_min)
                el0[elidx] = eln[elidx]
                az0[elidx] = azn[elidx]

            else:
                elidx = (el0<el_min)
                el0[elidx] = el_min

                if cut_el_min:
                    # not scanning this elevation check chunk
                    flag0[elidx] = True
                    warn('Cutting el min', RuntimeWarning)

                else:
                    # scanning at fixed elevation
                    warn('Keeping el0 at {:.1f} for part of scan'.format(el_min),
                        RuntimeWarning)
            n += 1

        # Scan boresight, note that it will slowly drift away from az0, el0.
        if scan_speed == 0:
            # Replace with small number to simulate staring.
            scan_speed = 1e-12

        if az_throw == 0:
            az = np.zeros(chunk_size)

        # NOTE, put these in seperate functions
        elif az_prf == 'triangle':

            scan_period = 2 * az_throw / float(scan_speed)

            az = np.arange(p_len, dtype=float)
            az *= (2 * np.pi / scan_period / float(self.fsamp))
            np.sin(az, out=az)
            np.arcsin(az, out=az)
            az *= (az_throw / np.pi)

        elif az_prf == 'sawtooth':

            # deg / s / (samp / s)
            deg_per_samp = scan_speed / float(self.fsamp)
            az = tools.sawtooth_wave(p_len, deg_per_samp, az_throw)
            az -= az_throw / 2.

        # Slightly complicated way to add az to az0
        # while avoiding expanding az0 to p_len.
        az = az.reshape(nchecks, check_len)
        az += az0[:, np.newaxis]
        az = az.ravel()
        az = az[:chunk_size] # Discard extra entries.

        el = np.zeros((nchecks, check_len), dtype=float)
        el += el0[:, np.newaxis]
        el = el.ravel()
        el = el[:chunk_size]

        # Do elevation stepping if necessary.
        if self.step_dict.get('period', None):
            el = self.step_array(el, self.step_dict, self.el_step_gen)

        # Transform from horizontal frame to celestial, i.e. az, el -> ra, dec.
        if self.mpi:
            # Calculate boresight quaternion in parallel.
            sub_size = np.zeros(self.mpi_size, dtype=int)
            quot, remainder = divmod(chunk_size,
                                        self.mpi_size)
            sub_size += quot

            if remainder:
                # Give first ranks one extra quaternion.
                sub_size[:int(remainder)] += 1

            sub_start = np.sum(sub_size[:self.mpi_rank], dtype=int)
            sub_end = sub_start + sub_size[self.mpi_rank]

            q_bore = np.empty(chunk_size * 4, dtype=float)
            
            if ground:
                q_boreground = np.empty(chunk_size * 4, dtype=float)
                caz = np.cos(np.radians(az[sub_start:sub_end])/2.)
                saz = np.sin(np.radians(az[sub_start:sub_end])/2.)
                cel = np.cos(np.pi/4.-np.radians(el[sub_start:sub_end])/2.)
                sel = np.sin(np.pi/4.-np.radians(el[sub_start:sub_end])/2.)
                q_boresubground = np.array([-saz*cel, caz*sel, 
                                             saz*sel, caz*cel]).swapaxes(0,1)
                q_boresubground = q_boresubground.ravel()
                ground_offsets = np.zeros(self.mpi_size)
                ground_offsets[1:] = np.cumsum(4*sub_size)[:-1] # start * 4
                self._comm.Allgatherv(q_boresubground,
                                     [q_boreground, 
                                      4*sub_size, 
                                      ground_offsets, 
                                      self._mpi_double])

                self.q_boreground = q_boreground.reshape(chunk_size, 4)

            # calculate section of q_bore
            q_boresub = self.azel2bore(az[sub_start:sub_end],
                                    el[sub_start:sub_end],
                                    None, None, self.lon, self.lat,
                                    ctime[sub_start:sub_end])
            q_boresub = q_boresub.ravel()

            sub_size *= 4 # For the flattened quat array.

            offsets = np.zeros(self.mpi_size)
            offsets[1:] = np.cumsum(sub_size)[:-1] # start * 4

            # Combine all sections on all ranks.
            self._comm.Allgatherv(q_boresub,
                            [q_bore, sub_size, offsets, self._mpi_double])
            self.q_bore = q_bore.reshape(chunk_size, 4)

        else:
            if ground:
                caz = np.cos(np.radians(az)/2.)
                saz = np.sin(np.radians(az)/2.)
                cel = np.cos(np.pi/4.-np.radians(el)/2.)
                sel = np.sin(np.pi/4.-np.radians(el)/2.)
                self.q_boreground = np.array([-saz*cel, caz*sel, 
                                               saz*sel, caz*cel]).swapaxes(0,1)

            self.q_bore = self.azel2bore(az, el, None, None, self.lon,
                                     self.lat, ctime)

        # Store boresight quat in memmap if needed.
        if hasattr(self, 'mmap'):
            if self.mpi_rank == 0:
                self.mmap[start:end] = self.q_bore
            # wait for I/O
            if self.mpi:
                self._comm.barrier()

    def litebird_ctime(self, **kwargs):
        '''
        A function to produce unix time (ctime) for a given chunk

        Keyword arguments
        -----------------

        kwargs : {chunk}


        Returns
        -------

        ctime : ndarray
            Unix time array. Size = (end - start)
        '''

        start = kwargs.pop('start')
        end = kwargs.pop('end')

        ctime = np.arange(start, end, dtype=float)
        ctime /= float(self.fsamp)
        ctime += self.ctime0

        return ctime

    def litebird_scan(self, theta_antisun=45., theta_boresight = 50.,
        freq_antisun = 192.348, freq_boresight = 0.314, sample_rate = 19.1,
        jitter_amp=0.0, **kwargs):
        '''
        A function to simulate satellite scanning strategy.

        Keyword arguments
        -----------------
        alpha : float
            Angle between spin axis and precession axis in degree.
            (default : 50.)
        beta : float
            Angle between spin axis and boresight in degree.
            (default : 50.)
        alpha_period : float
            Time period for precession in seconds. (default : 5400)
        beta_period : float
            Spin period in seconds. (default : 600.)
        jitter_amp : float
            Std of iid Gaussian noise added to elevation coords.
            (default : 0.0)
        start : int
            Start index
        end : int
            End index
        cidx : int

        Returns
        -------
        (az, el, lon, lat,) q_bore : array-like
            Depending on return_all

        Notes
        -----
        See Wallis et al., 2017, MNRAS, 466, 425.
        '''

        siad = 86400.            # seconds in a day
        today_julian = 1        # I just set 1 by hand
        sample_rate = 19.1      # Hz
        ydays = 20              # duration of the mission (in days)
        nsiade = 256
        runtime_i = time.time()

        dt = 1 / float(self.fsamp)
        nsamp = self.ctime.size # ctime determines chunk size

        if self.mpi:

            # Calculate boresight quaternion in parallel
            chunk_size = nsamp
            sub_size = np.zeros(self.mpi_size, dtype=int)
            quot, remainder = divmod(chunk_size, self.mpi_size)
            sub_size += quot

            if remainder:
                # give first ranks one extra quaternion
                sub_size[:int(remainder)] += 1

            sub_start = np.sum(sub_size[:self.mpi_rank], dtype=int)
            sub_end = sub_start + sub_size[self.mpi_rank]

            q_bore = np.empty(chunk_size * 4, dtype=float)

            # calculate section of q_bore
            # q_boresub = self.azel2bore(az[sub_start:sub_end],
            #                         el[sub_start:sub_end],
            #                         None, None,
            #                         lon[sub_start:sub_end],
            #                         lat[sub_start:sub_end],
            #                         self.ctime[sub_start:sub_end])

            q_boresub = scanning.ctime2bore(self.ctime[sub_start:sub_end])
            q_boresub = q_boresub.ravel()

            sub_size *= 4 # for the flattened quat array

            offsets = np.zeros(self.mpi_size)
            offsets[1:] = np.cumsum(sub_size)[:-1] # start * 4

            # combine all sections on all ranks
            self._comm.Allgatherv(q_boresub,
                            [q_bore, sub_size, offsets, self._mpi_double])
            q_bore = q_bore.reshape(chunk_size, 4)

        else:

            q_bore = scanning.ctime2bore(self.ctime)

        self.flag = np.zeros(len(q_bore), dtype=bool)

        return q_bore

    def satellite_ctime(self, **kwargs):
        '''
        A function to produce unix time (ctime) for a given chunk

        Keyword arguments
        -----------------

        kwargs : {chunk}


        Returns
        -------

        ctime : ndarray
            Unix time array. Size = (end - start)

        '''

        start = kwargs.pop('start')
        end = kwargs.pop('end')

        ctime = np.arange(start, end, dtype=float)
        ctime /= float(self.fsamp)
        ctime += self.ctime0

        return ctime

    def satellite_scan(self, alpha=50., beta=50.,
        alpha_period=5400., beta_period=600., jitter_amp=0.0, return_all=False,
        **kwargs):
        '''
        A function to simulate satellite scanning strategy.

        Keyword arguments
        -----------------
        alpha : float
            Angle between spin axis and precession axis in degree.
            (default : 50.)
        beta : float
            Angle between spin axis and boresight in degree.
            (default : 50.)
        alpha_period : float
            Time period for precession in seconds. (default : 5400)
        beta_period : float
            Spin period in seconds. (default : 600.)
        jitter_amp : float
            Std of iid Gaussian noise added to elevation coords.
            (default : 0.0)
        return_all : bool
            Also return az, el, lon, lat. (default : False)
        start : int
            Start index
        end : int
            End index
        cidx : int

        Returns
        -------
        (az, el, lon, lat,) q_bore : array-like
            Depending on return_all

        Notes
        -----
        See Wallis et al., 2017, MNRAS, 466, 425.
        '''
        deg_per_day = 360.9863
        dt = 1 / float(self.fsamp)
        nsamp = self.ctime.size # ctime determines chunk size
        ndays = float(nsamp) / self.fsamp / (24 * 3600.)

        az = np.mod(np.arange(nsamp)*dt*360/float(beta_period), 360)

        if jitter_amp != 0.:
            jitter = jitter_amp * np.random.randn(int(nsamp))
            el = beta * np.ones_like(az) + jitter
        else:
            el = beta * np.ones_like(az)

        # Continue from position left chunk finished
        if self.lon:
            lon_0 = self.lon
        else:
            # no position yet. So start at zero
            lon_0 = 0.

        if self.lat:
            lat_0 = self.lat
        else:
            lat_0 = 0.

        # Anti sun at all times
        lon = np.mod(-np.linspace(lon_0, ndays * deg_per_day + lon_0, nsamp),
                     360.)
        # the starting argument of the sin. Zero if lat_0 = 0.
        t_start = np.arcsin(lat_0 / float(alpha))

        lat = np.sin(np.linspace(
            t_start, 2*np.pi*dt*nsamp/float(alpha_period) + t_start,
            num=nsamp, endpoint=False))
        lat *= alpha

        # Store last lon, lat coord for start next chunk
        self.lon = lon[-1]
        self.lat = lat[-1]

        if self.mpi:
            # Calculate boresight quaternion in parallel
            chunk_size = nsamp
            sub_size = np.zeros(self.mpi_size, dtype=int)
            quot, remainder = divmod(chunk_size,
                                        self.mpi_size)
            sub_size += quot

            if remainder:
                # give first ranks one extra quaternion
                sub_size[:int(remainder)] += 1

            sub_start = np.sum(sub_size[:self.mpi_rank], dtype=int)
            sub_end = sub_start + sub_size[self.mpi_rank]

            q_bore = np.empty(chunk_size * 4, dtype=float)

            # calculate section of q_bore
            q_boresub = self.azel2bore(az[sub_start:sub_end],
                                    el[sub_start:sub_end],
                                    None, None,
                                    lon[sub_start:sub_end],
                                    lat[sub_start:sub_end],
                                    self.ctime[sub_start:sub_end])
            q_boresub = q_boresub.ravel()

            sub_size *= 4 # for the flattened quat array

            offsets = np.zeros(self.mpi_size)
            offsets[1:] = np.cumsum(sub_size)[:-1] # start * 4

            # combine all sections on all ranks
            self._comm.Allgatherv(q_boresub,
                            [q_bore, sub_size, offsets, self._mpi_double])
            q_bore = q_bore.reshape(chunk_size, 4)

        else:
            q_bore = self.azel2bore(az, el, None, None, lon,
                                         lat, self.ctime)

        self.flag = np.zeros_like(az, dtype=bool)

        if return_all:
            return az, el, lon, lat, q_bore
        else:
            return q_bore

    def taurus_scan(self, el0=35., az0=0., scan_speed=30., ground=False, 
                          **kwargs):
        '''
        Populates scanning quaternions for a Taurus-like scan strategy
        Let boresight scan at a fixed elevation, rotating at a given speed
        in azimuth
        Keyword Arguments
        ---------
        el0 : float
            Boresight elevation in degrees
        az0 : float
            Boresight start azimuth in degrees
        scan_speed : float
            Scan speed in degrees per second
        '''
        start = kwargs.pop('start')
        end = kwargs.pop('end')

        # Complain when non-chunk kwargs are given.
        cidx = kwargs.pop('cidx', None)
        hwpang = kwargs.pop('hwpang', None)

        if kwargs:
            raise TypeError("taurus_scan() got unexpected "
                "arguments '{}'".format(list(kwargs)))


        ctime = self.ctime

        chunk_size = end - start

        # Scan boresight, note that it will slowly drift away from az0, el0.
        if scan_speed == 0:
            # Replace with small number to simulate staring.
            scan_speed = 1e-12

        # Slightly complicated way to add az to az0
        # while avoiding expanding az0 to p_len.
        az = np.arange(chunk_size, dtype=float)
        az *= scan_speed
        az /= self.fsamp
        az += az0

        el = np.zeros(chunk_size, dtype=float)
        el += el0
        # Transform from horizontal frame to celestial, i.e. az, el -> ra, dec.
        if self.mpi:
            # Calculate boresight quaternion in parallel.
            sub_size = np.zeros(self.mpi_size, dtype=int)
            quot, remainder = divmod(chunk_size,
                                        self.mpi_size)
            sub_size += quot
            if remainder:

                # Give first ranks one extra quaternion.
                sub_size[:int(remainder)] += 1

            sub_start = np.sum(sub_size[:self.mpi_rank], dtype=int)
            sub_end = sub_start + sub_size[self.mpi_rank]
            q_bore = np.empty(chunk_size * 4, dtype=float)

            if ground:
                q_boreground = np.empty(chunk_size * 4, dtype=float)
                caz = np.cos(np.radians(az[sub_start:sub_end])/2.)
                saz = np.sin(np.radians(az[sub_start:sub_end])/2.)
                cel = np.cos(np.pi/4.-np.radians(el[sub_start:sub_end])/2.)
                sel = np.sin(np.pi/4.-np.radians(el[sub_start:sub_end])/2.)
                q_boresubground = np.array([-saz*cel, caz*sel, 
                                             saz*sel, caz*cel]).swapaxes(0,1)
                q_boresubground = q_boresubground.ravel()
                ground_offsets = np.zeros(self.mpi_size)
                ground_offsets[1:] = np.cumsum(4*sub_size)[:-1] # start * 4
                self._comm.Allgatherv(q_boresubground,
                                [q_boreground, 4*sub_size, ground_offsets, 
                                 self._mpi_double])
                self.q_boreground = q_boreground.reshape(chunk_size, 4)

            # calculate section of q_bore
            q_boresub = self.azel2bore(az[sub_start:sub_end],
                                       el[sub_start:sub_end],
                                       None, None, self.lon, self.lat,
                                       ctime[sub_start:sub_end])
            q_boresub = q_boresub.ravel()

            sub_size *= 4 # For the flattened quat array.

            offsets = np.zeros(self.mpi_size)
            offsets[1:] = np.cumsum(sub_size)[:-1] # start * 4
            # Combine all sections on all ranks.
            self._comm.Allgatherv(q_boresub,
                            [q_bore, sub_size, offsets, self._mpi_double])
            q_bore = q_bore.reshape(chunk_size, 4)            

        else:
            if ground:
                caz = np.cos(np.radians(az)/2.)
                saz = np.sin(np.radians(az)/2.)
                cel = np.cos(np.pi/4.-np.radians(el)/2.)
                sel = np.sin(np.pi/4.-np.radians(el)/2.)
                self.q_boreground = np.array([-saz*cel, caz*sel, 
                                          saz*sel, caz*cel]).swapaxes(0,1)
            q_bore = self.azel2bore(az, el, None, None, self.lon, self.lat, ctime)
        self.flag = np.zeros_like(az, dtype=bool)
        return q_bore


    def parse_schedule_file(self, schedule_file=None):
        '''
        Read a text file with standard input and generate arrays that can be
        circulated between

        Keyword arguments
        -----------------
        schedule_file : file path (string)

        Returns
        -------
        nces : ndarray (int)
            A monotonically increasing array of integers corresponding
            to scan number
        az0s : ndarray (float)
            Lower limit on azimuthal range
        az1s : ndarray (float)
            Upper limit on azimuthal range
        els : ndarray (float)
            Boresight elevation value for the scan
        t0s : ndarray (float)
            Start times for each scan (unix time)
        t1s : ndarray (float)
            End times for each scan (unix time)
        '''

        def mjd2ctime(mjd):

            return (mjd - 40587.) * 86400.0

        if schedule_file is None:

            ### Placeholder while we debug the rest of the code
            t0s = mjd2ctime(np.array([58484.000694, 58484.056944, 58484.132639]))
            t1s = mjd2ctime(np.array([58484.055556, 58484.131250, 58484.186806]))
            az0s = np.array([214.98, 202.93, 215.67])
            az1s = np.array([250.28, 249.60, 250.24])
            els = np.array([53.09, 59.63, 52.40])

        else:

            data = np.loadtxt(schedule_file)
            t0s  = mjd2ctime(data[:, 0])
            t1s  = mjd2ctime(data[:, 1])
            az0s = data[:, 2]
            az1s = data[:, 3]
            els  = data[:, 4]

        N = len(az0s)

        return np.arange(N), az0s, az1s, els, t0s, t1s


    def partition_schedule_file(self, filename='', chunksize=None):
        '''
        Divide up the mission in equal-sized chunks
        of nsample / chunksize (final chunk can be
        smaller).

        Keyword arguments
        ---------
        chunksize : interp
            Chunk size in samples. If left None, use
            full mission length (default : None)

        Returns
        -------
        chunks : list of dicts
            Dictionary with start, end indices and index of each
            chunk.
        '''

        chunks = []
        ctime_starts = []
        chunknum = 0
        samplenum = 0
        done_chunking = False
        nsamp = self.nsamp

        nces, az0s, az1s, els, t0s, t1s = self.parse_schedule_file(filename)
        az0i, az1i, eli, t0i, t1i = [], [], [], [], []

        for i, (t0, t1) in enumerate(zip(t0s, t1s)):
            print('CES {}/{}'.format(i, len(t0s)))
            print('Chunksize = {}'.format(chunksize))

            if done_chunking:
                break

            nsamp_full_ces = (t1 - t0) * self.fsamp
            if not chunksize or chunksize >= nsamp_full_ces:
                print('Chunk larger than nsamp_full_ces')
                chunksize2use = int(nsamp_full_ces)
                nchunks = 1
            else:
                print('nsamp_full_ces | chunksize')
                print('{} | {}'.format(nsamp_full_ces, chunksize))
                chunksize2use = int(chunksize)
                nchunks = int(np.ceil(nsamp_full_ces / float(chunksize2use)))

            start = samplenum
            tstart = t0
            for cidx in range(nchunks):
                end = start + chunksize2use
                if cidx == nchunks-1:
                    end =  start + nsamp_full_ces

                chunks.append(dict(start=int(start), end=int(end),
                    cidx=int(chunknum + cidx)))

                az0i.append(az0s[i])
                az1i.append(az1s[i])
                eli.append(els[i])
                t0i.append(t0s[i])
                t1i.append(t1s[i])

                ctime_starts.append(tstart)

                start += chunksize2use
                tstart += float(chunksize2use) / self.fsamp

                if start >= nsamp:
                    done_chunking=True
                    break

            if done_chunking:
                # chunknum += nchunks
                chunknum += cidx+1
            else:
                # chunknum += cidx+1
                chunknum += nchunks

            samplenum = end

        self.chunks = chunks
        self.ctime_starts = ctime_starts

        # Assigning attributes that will be used by schedule_ctime and
        # schedule_scan
        self.az0s = az0i
        self.az1s = az1i
        self.els = eli
        self.t0s = t0i
        self.t1s = t1i

        return chunks

    def schedule_ctime(self, **kwargs):
        '''
        A function to produce unix time (ctime) for a given chunk.
        Used as part of a simulation pipeline that reads from a schedule file.

        Keyword arguments
        -----------------

        kwargs : {chunk}

        Returns
        -------

        ctime : ndarray
            Unix time array. Size = (end - start)

        '''

        if self.ctime_starts is None:
            raise ValueError('Have to partition schedule file first')

        start = kwargs.pop('start')
        end = kwargs.pop('end')
        cidx = kwargs.pop('cidx')

        ctime = self.ctime_starts[cidx] + \
            np.arange(end-start, dtype=float) / float(self.fsamp)

        return ctime

    def schedule_scan(self, scan_speed=2.5,
        return_all=False, ground=False, az_prf='triangle', **kwargs):
        '''

        Reads in a schedule file following a certain format and procuces
        boresight quaternions.

        Keyword arguments
        -----------------
        scan_speed : float [deg/s]
            Scan speed in deg/s
        return_all : bool
            If set, return az, el, lat, lon as well as q_bore
        ground : bool
            If True, return q_boreground
        az_prf : str
            Type of scan profile, currently only admits 'triangle'

        Returns
        -------
        (az, el, lon, lat,) q_bore : array-like
            Depending on return_all

        '''

        nsamp = self.ctime.size # ctime determines chunk size

        # The idx to the last CES t0 before ctime[0]
        idx_ces = kwargs.pop('cidx')

        t0_ces = self.t0s[idx_ces]
        el0 = self.els[idx_ces]
        dt = self.ctime[0] - t0_ces
        az0 = self.az0s[idx_ces]
        az1 = self.az1s[idx_ces]
        flag0 = np.zeros(el0.size, dtype=bool)

        if az0 > az1:
            az_throw = (360 - az0) + az1
        else:
            az_throw = az1 - az0

        assert az_throw > 0., 'az_throw should be positive'

        # Scan boresight, note that it will slowly drift away from az0, el0.
        if az_throw == 0:
            az = np.zeros(chunk_size)

        # NOTE, put these in seperate functions
        elif az_prf == 'triangle':

            scan_half_period = az_throw / float(scan_speed)
            nsamp_per_scan = int(scan_half_period * self.fsamp)

            assert nsamp_per_scan > 0, 'number of samples per scan should be positive'

            nsamp_per_period = 2*nsamp_per_scan-1

            phase = np.remainder(dt / float(self.fsamp), float(nsamp_per_period))
            phase_idx = np.ceil(phase * nsamp_per_period)

            # Number of triangle scane in this chunk
            nmult = np.ceil(float(nsamp) / nsamp_per_period)

            # One full triangle scan
            az_single = np.hstack((np.linspace(az0, az1, nsamp_per_scan - 1, endpoint=False),
                np.linspace(az1, az0, nsamp_per_scan, dtype=float)))

            az_full = np.roll(np.tile(az_single, int(nmult)), int(phase_idx))
            az = az_full[:nsamp]

        else:
            raise ValueError('Other scan options currently not implemented')

        el = el0 * np.ones_like(az)

        if self.mpi:
            # Calculate boresight quaternion in parallel
            chunk_size = nsamp
            sub_size = np.zeros(self.mpi_size, dtype=int)
            quot, remainder = divmod(chunk_size,
                                        self.mpi_size)
            sub_size += quot

            if remainder:
                # give first ranks one extra quaternion
                sub_size[:int(remainder)] += 1

            sub_start = np.sum(sub_size[:self.mpi_rank], dtype=int)
            sub_end = sub_start + sub_size[self.mpi_rank]

            q_bore = np.empty(chunk_size * 4, dtype=float)

            if ground:
                q_boreground = np.empty(chunk_size * 4, dtype=float)
                caz = np.cos(np.radians(az[sub_start:sub_end])/2.)
                saz = np.sin(np.radians(az[sub_start:sub_end])/2.)
                cel = np.cos(np.pi/4.-np.radians(el[sub_start:sub_end])/2.)
                sel = np.sin(np.pi/4.-np.radians(el[sub_start:sub_end])/2.)
                q_boresubground = np.array([-saz*cel, caz*sel, saz*sel, caz*cel]).swapaxes(0,1)
                q_boresubground = q_boresubground.ravel()
                ground_offsets = np.zeros(self.mpi_size)
                ground_offsets[1:] = np.cumsum(4*sub_size)[:-1] # start * 4
                self._comm.Allgatherv(q_boresubground,
                                [q_boreground, 4*sub_size, ground_offsets, self._mpi_double])
                self.q_boreground = q_boreground.reshape(chunk_size, 4)


            # calculate section of q_bore
            q_boresub = self.azel2bore(az[sub_start:sub_end],
                                    el[sub_start:sub_end],
                                    None, None,
                                    self.lon,
                                    self.lat,
                                    self.ctime[sub_start:sub_end])
            q_boresub = q_boresub.ravel()

            sub_size *= 4 # for the flattened quat array

            offsets = np.zeros(self.mpi_size)
            offsets[1:] = np.cumsum(sub_size)[:-1] # start * 4

            # combine all sections on all ranks
            self._comm.Allgatherv(q_boresub,
                            [q_bore, sub_size, offsets, self._mpi_double])
            q_bore = q_bore.reshape(chunk_size, 4)

        else:
            if ground:
                caz = np.cos(np.radians(az)/2.)
                saz = np.sin(np.radians(az)/2.)
                cel = np.cos(np.pi/4.-np.radians(el)/2.)
                sel = np.sin(np.pi/4.-np.radians(el)/2.)
                self.q_boreground = np.array([-saz*cel, caz*sel, saz*sel, caz*cel]).swapaxes(0,1)
            q_bore = self.azel2bore(az, el, None, None, self.lon,
                                         self.lat, self.ctime)

        self.flag = np.zeros_like(az, dtype=bool)

        if return_all:
            return az, el, self.lon, self.lat, q_bore
        else:
            return q_bore

    def rotate_hwp(self, **kwargs):
        '''
        Evolve the HWP forward by a number of samples
        given by `chunk_size` (given the current HWP
        parameters). See `set_hwp_mod()`. Stores array
        with HWP angle per sample if HWP frequency is
        set. Otherwise stores current HWP angle.
        Stored HWP angle should be in radians.

        Keyword arguments
        ---------
        hwpang : float, None
            Default HWP angle used when no HWP rotation is specified
            (see `set_hwp_mod()`). If not given, use current angle.
            (in degrees)
        start : int
            Start index
        end : int
            End index
        '''

        start = kwargs.get('start')
        end = kwargs.get('end')

        chunk_size = int(end - start) # size in samples

        # If HWP does not move, just return current angle
        if not self.hwp_dict['freq'] or not self.hwp_dict['mode']:

            if kwargs.get('hwpang'):
                self.hwp_ang = np.radians(kwargs.get('hwpang'))
            else:
                self.hwp_ang = np.radians(self.hwp_dict['angle'])

            return

        # if needed, compute hwp angle array.
        freq = self.hwp_dict['freq'] # cycles per sec for cont. rot hwp
        start_ang = np.radians(self.hwp_dict['angle'])

        if self.hwp_dict['mode'] == 'continuous':

            self.hwp_ang = np.linspace(start_ang,
                   start_ang + 2 * np.pi * chunk_size / (self.fsamp / float(freq)),
                   num=chunk_size, endpoint=False, dtype=float) # radians (w = 2 pi freq)

            # update mod 2pi start angle for next chunk
            self.hwp_dict['angle'] = np.degrees(np.mod(self.hwp_ang[-1], 2*np.pi))
            return

        if self.hwp_dict['mode'] == 'stepped':

            hwp_ang = np.zeros(chunk_size, dtype=float)
            hwp_ang = self.step_array(hwp_ang, self.hwp_dict, self.hwp_angle_gen)
            np.radians(hwp_ang, out=hwp_ang)

            # update mod 2pi start angle for next chunk
            self.hwp_dict['angle'] = np.degrees(np.mod(hwp_ang[-1], 2*np.pi))
            self.hwp_ang = hwp_ang

    def _init_data(self):
        '''
        Make sure data has a key for each chunk.
        '''

        for chunk in self.chunks:

            cidx = chunk['cidx']
            if str(cidx) not in self._data:
                self._data[str(cidx)] = {}

    def _allocate_hwp_data(self, save_point=False, **chunk):
        '''
        Allocate inernal arrays for saving HWP angles for given
        chunk.

        Keyword arguments
        -----------------
        save_point : bool
            If set, allocate hwp_angles [deg], pixel
            numbers and position angles [deg]) (default : False)
        start : int
            Start index.
        end : int
            End index.
        cidx : int
            Chunk index.
        '''

        if save_point:

            start = chunk.get('start')
            end = chunk.get('end')
            cidx = chunk.get('cidx')

            tod_size = end - start  # Size in samples.

            hwp_ang = np.zeros(tod_size, dtype=float)

            self._data[str(cidx)]['hwp_ang'] = hwp_ang

    def _allocate_detector_data(self, beam, save_tod=False,
                                save_point=False, **chunk):
        '''
        Allocate internal arrays for saving data for given chunk
        and beam.

        Arguments
        ---------
        beam : <detector.Beam> object
            The main beam of the detector.

        Keyword arguments
        -----------------
        save_tod : bool
            If set, allocate TOD. (default : False)
        save_point : bool
            If set, allocate hwp_angles [deg], pixel
            numbers and position angles [deg]) (default : False)
        start : int
            Start index.
        end : int
            End index.
        cidx : int
            Chunk index.
        '''

        start = chunk.get('start')
        end = chunk.get('end')
        cidx = chunk.get('cidx')

        tod_size = end - start  # Size in samples.

        self._data[str(cidx)][str(beam.idx)] = {}

        if save_tod and not save_point:
            tod = np.zeros(tod_size, dtype=float)

            self._data[str(cidx)][str(beam.idx)]['tod'] = tod

        elif not save_tod and save_point:
            pix = np.zeros(tod_size, dtype=int)
            pa = np.zeros(tod_size, dtype=float)

            self._data[str(cidx)][str(beam.idx)]['pix'] = pix
            self._data[str(cidx)][str(beam.idx)]['pa'] = pa

        elif save_tod and save_point:
            tod = np.zeros(tod_size, dtype=float)
            pix = np.zeros(tod_size, dtype=int)
            pa = np.zeros(tod_size, dtype=float)

            self._data[str(cidx)][str(beam.idx)]['tod'] = tod
            self._data[str(cidx)][str(beam.idx)]['pix'] = pix
            self._data[str(cidx)][str(beam.idx)]['pa'] = pa


    def _scan_detector(self, beam, interp=False, save_tod=False,
        save_point=False, skip_scan=False, **kwargs):
        '''
        Convenience function that adds ghost(s) TOD to main beam TOD
        and saves TOD and pointing if needed.

        Arguments
        ---------
        beam : <detector.Beam> object
            The main beam of the detector.

        Keyword arguments
        -----------------
        interp : bool
            If set, use bi-linear interpolation to obtain TOD.
            (default : False)
        save_tod : bool
            If set, save TOD of beams. (default : False)
        save_point : bool
            If set, save boresight quaternions, hwp_angle(s) [deg] and
            (per beam) pixel numbers and position angles [deg])
            (default : False)
        skip_scan : bool
            If set, tod attribute is not populated by scanning
            over spinmaps but filled with zeros. Effectively
            skip whole method (default : False).
        kwargs : {chunk}

        Notes
        -----
        Returns ValueError when `beam` is a ghost.
        '''
        if beam.ghost:
            raise ValueError('_scan_detector() called with ghost.')

        if skip_scan and (save_tod is True or save_point is True):
            raise ValueError(
             "Cannot have `skip_scan` and `save_tod` or `save_point`")

        n = 0 # Count alive ghosts.
        if any(beam.ghosts):
            for gidx, ghost in enumerate(beam.ghosts):

                if ghost.dead:
                    continue

                # First alive ghost must start TOD.
                add_to_tod = False if n == 0 else True
                n += 1

                self.scan(ghost,
                          add_to_tod=add_to_tod,
                          interp=interp,
                          skip_scan=skip_scan,
                          **kwargs)

        tod_exists = True if n > 0 else False

        #Add ground tod
        if 'ground' in kwargs:
            self.scan(beam, interp=interp, add_to_tod=tod_exists, **kwargs)
            kwargs.pop('ground')
            tod_exists = True

        # Scan with main beam. Add to ghost TOD if present.
        ret = self.scan(beam, interp=interp, return_tod=save_tod,
                        add_to_tod=tod_exists,
                        return_point=save_point,
                        skip_scan=skip_scan,
                        **kwargs)

        # Find indices to slice of chunk.
        start = kwargs.get('start')
        end = kwargs.get('end')
        cidx = kwargs.get('cidx')

        q_start, q_end = self._chunk2idx(start=start, end=end, cidx=cidx)

        if save_tod and not save_point:
            # Only TOD is returned
            tod = ret
            self._data[str(cidx)][str(beam.idx)]['tod'][q_start:q_end] = tod

        elif not save_tod and save_point:
            ret_pix, ret_nside, ret_pa, ret_hwp = ret
            self._data[str(cidx)][str(beam.idx)]['pix'][q_start:q_end] = ret_pix
            self._data[str(cidx)][str(beam.idx)]['pa'][q_start:q_end] = ret_pa
            self._data[str(cidx)]['hwp_ang'][q_start:q_end] = ret_hwp

        elif save_tod and save_point:
            tod, ret_pix, ret_nside, ret_pa, ret_hwp = ret
            self._data[str(cidx)][str(beam.idx)]['tod'][q_start:q_end] = tod
            self._data[str(cidx)][str(beam.idx)]['pix'][q_start:q_end] = ret_pix
            self._data[str(cidx)][str(beam.idx)]['pa'][q_start:q_end] = ret_pa
            self._data[str(cidx)]['hwp_ang'][q_start:q_end] = ret_hwp

    def data(self, chunk, beam=None, data_type='tod'):
        '''
        Return calculated data.

        Arguments
        ---------
        chunk : dict
            Chunk (see `partition mission`) for which to
            provide data.

        Keyword arguments
        -----------------
        beam : <detector.Beam> object, None
            Beam for which to provide data. Can be None for
            HWP angle data. (default : None)
        data_type : str
            Type of data to be returned. Choices are "tod",
            "pix", "pa", "hwp_ang". (default : tod)

        Returns
        -------
        data : array-like
            Time-ordered data of specified type.
        '''

        if data_type == 'hwp_ang':
            return self._data[str(chunk['cidx'])]['hwp_ang']
        else:
            return self._data[str(chunk['cidx'])][str(beam.idx)][data_type]

    def scan(self, beam, add_to_tod=False, interp=False,
             return_tod=False, return_point=False, skip_scan=False,
             **kwargs):
        '''
        Update boresight pointing with detector offset, and
        use it to bin spinmaps into a tod.

        Arguments
        ---------
        beam : <detector.Beam> object

        Kewword arguments
        ---------
        add_to_tod : bool
            Add resulting TOD to existing tod attribute and do not
            internally store the detector offset pointing.
            (default: False)
        interp : bool
            If set, use bi-linear interpolation to obtain TOD.
            (default : False)
        return_tod : bool
            If set, return TOD. (default : False)
        return_point : bool
            If set, return pix, nside, pa, hwp_ang (HEALPix
            pixel numbers, nside, position angle [deg] and HWP
            angle(s) [deg]) (default : False)
        start : int
            Start index
        end : int
            End index

        Returns
        -------
        tod : array-like
            If return_tod=True: TOD of length: end - start.
        pix : array-like
            If return_point=True: healpy (ring) pixel numbers
            of length: end - start.
        nside : int
            Nside parameter corresponding to pixel numbers.
        pa : array-like
            If return_point=True: position angle [deg] of
            length: end - start.
        hwp_ang : array-like, float
            If return_point=True: HWP angle(s) [deg] of
            length: end - start for continuously spinning HWP
            otherwise single angle.
        skip_scan : bool
            If set, tod attribute is not populated by scanning
            over spinmaps but filled with zeros. Effectively
            skip whole method (default : False).

        Notes
        -----
        Creates following class attributes:

        tod : ndarray
           Array of time-ordered data. Size = (end - start)
        pix : ndarray
            Array of HEALPix pixel numbers. Size = (end - start).
            Only if interp = False and skip_scan = False.

        Modifies the following attributes of the beam:

        q_off : ndarray
            Unit quaternion with detector offset (az, el)
            and, possibly, instrument rotation.
        '''

        if beam.dead:
            raise ValueError('scan() called with dead beam: {}'.format(
                beam.name))

        if skip_scan and (return_tod is True or return_point is True):
            raise ValueError(
             "Cannot have `skip_scan` and `return_tod` or `return_point`")

        start = kwargs.get('start')
        end = kwargs.get('end')
        if start is None or end is None:
            raise ValueError("Scan() called without start and end.")
        tod_size = end - start  # size in samples

        # We use a offset quaternion without polang.
        # We apply polang at the beam level later.
        az_off = beam.az
        el_off = beam.el
        polang = beam.polang_truth # True polang for scanning.
        q_off = self.det_offset(az_off, el_off, 0)

        # Rotate offset given rot_dict. We rotate the centroid
        # around the boresight. It's q_bore * q_rot * q_off.
        ang = np.radians(self.rot_dict['angle'])
        q_rot = np.asarray([np.cos(ang/2.), 0., 0., np.sin(ang/2.)])
        q_off = tools.quat_left_mult(q_rot, q_off)

        # Expose pointing offset for mapmaking. Not for ghosts.
        if not beam.ghost:
            beam.q_off = q_off

        if skip_scan:
            # Allocate a fake tod.
            tod = np.zeros(tod_size, dtype=float)
            if add_to_tod and hasattr(self, 'tod'):
                self.tod += tod
            else:
                self.tod = tod

            # Skip all other scanning.
            return

        beam_type = 'main_beam' if not beam.ghost else 'ghosts'
        if 'ground' in kwargs:
            beam_type = 'ground'
        if beam_type == 'ghosts':
            spinmaps = self.spinmaps[beam_type][beam.ghost_idx]
        else:
            spinmaps = self.spinmaps[beam_type]
        #This way, you can get the "main_beam" or the "ground" spin map

        # Do some sanity checks on spinmaps.
        for conv_type in spinmaps:
            maps = spinmaps[conv_type]['maps']
            s_vals = spinmaps[conv_type]['s_vals']
            if maps.shape[0] != s_vals.size:
                raise ValueError(
                    'Shape maps {} and s_vals {} do not match for {} {}.'.
                    format(maps.shape[0], s_vals.size, beam_type, conv_type))
            nside_spin = hp.npix2nside(maps.shape[1])
            try:
                if nside_spin != nside_spin_previous:
                    raise ValueError('spinmaps have different nside')
            except NameError:
                pass
            nside_spin_previous = nside_spin

        # Find the indices to the pointing and ctime arrays.
        qidx_start, qidx_end = self._chunk2idx(**kwargs)

        if interp:
            ra = np.empty(tod_size, dtype=np.float64)
            dec = np.empty(tod_size, dtype=np.float64)
            pa = np.empty(tod_size, dtype=np.float64)
            #If ground, point the detector in horizontal coordinates
            if 'ground' in kwargs:
                self.bore2radec(q_off,
                            self.ctime[qidx_start:qidx_end],
                            self.q_boreground[qidx_start:qidx_end],
                            q_hwp=None, sindec=False, return_pa=True,
                            ra=ra, dec=dec, pa=pa)

            else:
                self.bore2radec(q_off,
                            self.ctime[qidx_start:qidx_end],
                            self.q_bore[qidx_start:qidx_end],
                            q_hwp=None, sindec=False, return_pa=True,
                            ra=ra, dec=dec, pa=pa)

            # Convert qpoint output to input healpy (in-place),
            # needed for interpolation later.
            tools.radec2colatlong(ra, dec)

        else:
            # In no interpolation is required, we can go straight
            # from quaternion to pix and pa.
            if 'ground' in kwargs:
                pix, pa = self.bore2pix(q_off,
                            self.ctime[qidx_start:qidx_end],
                            self.q_boreground[qidx_start:qidx_end],
                            q_hwp=None, nside=nside_spin, return_pa=True)
            else:
                pix, pa = self.bore2pix(q_off,
                            self.ctime[qidx_start:qidx_end],
                            self.q_bore[qidx_start:qidx_end],
                            q_hwp=None, nside=nside_spin, return_pa=True)

            # Expose pixel indices for test centroid.
            self.pix = pix

        np.radians(pa, out=pa)
        # We convert from healpix convention to IAU convention...
        pa *= -1
        pa += np.pi

        # NOTE for now we should be in this block even if we are using
        # a hwp_mueller matrix.
        tod_c = np.zeros(tod_size, dtype=np.complex128)

        if interp:
            pix = (ra, dec)

        # Check for HWP angle array.
        if not hasattr(self, 'hwp_ang'):
            hwp_ang = 0
        else:
            hwp_ang = self.hwp_ang

        # Find out if old or new HWP behaviour is desired.
        if set(spinmaps.keys()) == set(['s0a0', 's2a4']):
            # Old behaviour.
            self._scan_modulate_pa(tod_c, pix, pa,
                                   spinmaps['s2a4']['maps'],
                                   spinmaps['s2a4']['s_vals'],
                                   reality=False, interp=interp)


            expm2 = np.exp(1j * (4 * hwp_ang + 2 * np.radians(polang)))

            tod_c *= expm2
            tod = np.real(tod_c) # Note, shares memory with tod_c.

            # Add unpolarized tod.
            self._scan_modulate_pa(tod, pix, pa,
                                   spinmaps['s0a0']['maps'],
                                   spinmaps['s0a0']['s_vals'],
                                   reality=True, interp=interp)

        else:
            # New behaviour.
            self._scan_modulate_pa(tod_c, pix, pa,
                                   spinmaps['s2a4']['maps'],
                                   spinmaps['s2a4']['s_vals'],
                                   reality=False, interp=interp)

            # Modulate by HWP angle and polarization angle.
            expm2 = np.exp(1j * (4 * hwp_ang + 2 * np.radians(polang)))
            tod_c *= expm2

            tod = np.real(tod_c).copy()

            tod_c *= 0.
            self._scan_modulate_pa(tod_c, pix, pa,
                                   spinmaps['s2a2']['maps'],
                                   spinmaps['s2a2']['s_vals'],
                                   reality=False, interp=interp)

            expm2 = np.exp(1j * (2 * hwp_ang))
            tod_c *= expm2
            tod += np.real(tod_c)

            tod_c *= 0
            self._scan_modulate_pa(tod_c, pix, pa,
                                   spinmaps['s2a0']['maps'],
                                   spinmaps['s2a0']['s_vals'],
                                   reality=False, interp=interp)

            tod += np.real(tod_c)
            del tod_c

            # Add unpolarized tod.
            tod_tmp = np.zeros_like(tod)

            # The s0a2 case is a bit complicated. The spinmaps in this case 
            # correspond to sqrt2 sum_lm -2bls+2 Cpi alm sYlm for positive
            # and negative s. However, we need sum_lm bls^Re alm sYlm cos(2 alpha) and 
            # sum_lm bls^Im alm sYlm sin(2 alpha) for positive s. Here
            # bls^Re = (-2bls+2 Cpi + 2bls-2 Cp*i)/sqrt2 and bls^Im = 
            # i (-2bls+2 Cpi - 2bls-2 Cp*i)/sqrt2. 
            # For a given |s| these are given by 0.5 (map_|s| + (map_-|s|)^*) cos(2 alpha)
            # and 0.5 i (map_|s| - (map_-|s|)^*) sin(2 alpha). 
            # To construct these we use that (map_|s|)^* = map_-|s|.

            s_vals = spinmaps['s0a2']['s_vals']
            idx_nonneg = np.where(s_vals >= 0)[0]
            npix = spinmaps['s0a2']['maps'][0].size
            maps_re = np.zeros((idx_nonneg.size, npix), dtype=np.complex128)
            maps_im = maps_re.copy()

            for oidx, idx in enumerate(idx_nonneg):

                spin = s_vals[idx]
                if spin != 0:
                    idx_neg = np.where(s_vals == -spin)[0][0]
                else:
                    idx_neg = idx
                map_pos = spinmaps['s0a2']['maps'][idx].copy()
                map_neg = spinmaps['s0a2']['maps'][idx_neg].copy()

                map_pos *= np.exp(1j * 2 * np.radians(polang))
                map_neg *= np.exp(-1j * 2 * np.radians(polang))
                
                map_re = 0.5 * (map_pos + np.conj(map_neg))
                map_im = 0.5j * (map_pos - np.conj(map_neg))
                
                maps_re[oidx] = map_re
                maps_im[oidx] = map_im

            self._scan_modulate_pa(tod_tmp, pix, pa, maps_re, s_vals[idx_nonneg],
                                   reality=True, interp=interp)
            tod_tmp *= np.cos(2 * hwp_ang)
            tod += tod_tmp

            tod_tmp *= 0
            self._scan_modulate_pa(tod_tmp, pix, pa, maps_im, s_vals[idx_nonneg],
                                   reality=True, interp=interp)
            tod_tmp *= np.sin(2 * hwp_ang)
            tod += tod_tmp
            del tod_tmp
                                    
            # Normal unpolarized part.
            self._scan_modulate_pa(tod, pix, pa,
                                   spinmaps['s0a0']['maps'],
                                   spinmaps['s0a0']['s_vals'],
                                   reality=True, interp=interp)

        if add_to_tod and hasattr(self, 'tod'):
            self.tod += tod
        else:
            self.tod = tod

        # Handle returned values.
        if return_tod:
            ret_tod = self.tod.copy()
        if return_point:
            if interp:
                # Note, dec and ra are already theta, phi.
                ret_pix = hp.ang2pix(nside_spin, dec, ra, nest=False)
            else:
                ret_pix = pix.copy()

            ret_nside = nside_spin
            ret_pa = np.degrees(pa)
            ret_hwp = np.degrees(hwp_ang) # Note, 0 if not set.

        if return_tod and not return_point:
            return ret_tod

        elif not return_tod and return_point:
            return ret_pix, ret_nside, ret_pa, ret_hwp

        elif return_tod and return_point:
            return ret_tod, ret_pix, ret_nside, ret_pa, ret_hwp

    @staticmethod
    def _scan_modulate_pa(tod, pix, pa, maps, s_vals,
                          reality=False, interp=False):
        '''
        Populate TOD with maps[pix] * exp( -i s psi).

        Arguments
        ---------
        tod : (nsamp) array
            TOD to be added to.
        pix : (nsamp) int array or sequence of arrays.
            HEALPix pixel indices or (ra, dec) if interpolation
            is used.
        pa : (nsamp) array
            Psi angle (position angle).
        maps : (nspin, npix) array
            Maps to be scanned.
        s_vals : (nspin) array
            Spin values.

        Keyword Arguments
        -----------------
        reality : bool
            Whether or not the maps obey the reality condition:
            sf = -sf^*. If set, use the s <-> -s symmetry.
        interp : bool
            If interpolation should be used while scanning.

        Raises
        ------
        ValueError
            If negative spin values are given while reality symmetry
            is used.
            If pix argument is not [ra, dec] if interpolation is used.
        '''

        if reality and s_vals.min() < 0:
            raise ValueError('Negative spin not allowed when reality '
                             'symmetry is used')

        # Use recursion of exponent if spin values are spaced by 1.
        if np.array_equal(s_vals, np.arange(s_vals[0], s_vals[-1] + 1)):
            recursion = True
            expmipa = np.exp(-1j * pa) # Used for recursion
            expmipas = np.exp(-1j * pa * s_vals[0])
        else:
            recursion = False

        for sidx, spin in enumerate(s_vals):

            if recursion and sidx != 0:
                # Already initialized for first spin.
                expmipas *= expmipa
            else:
                expmipas = np.exp(-1j * pa * spin)

            if interp:
                ra, dec = pix
                scan = hp.get_interp_val(maps[sidx], dec, ra)
            else:
                scan = maps[sidx, pix] # Is already a copy.

            if spin != 0:
                scan *= expmipas

            if reality:
                scan = np.real(scan)
                if spin != 0:
                    # For -s and +s.
                    scan *= 2

            tod += scan

<<<<<<< HEAD

    def init_spinmaps(self, alm, beam, ground_alm=None, max_spin=5, nside_spin=256,
=======
    def init_spinmaps(self, alm, beam, max_spin=5, nside_spin=256,
>>>>>>> a824a5ff
                      symmetric=False, input_v=False, beam_v=False):
        '''
        Compute appropriate spinmaps for beam and
        all its ghosts.

        Arguments
        ---------
        alm : tuple of array-like
            Sky alms (alm, almE, almB) or (alm, almE, almB, almV)
        beam : <detector.Beam> object
            If provided, create spinmaps for main beam and
            all ghosts (if present).

        Keyword arguments
        -----------------
        ground_alm : tuple of array-like, optional
            Ground alms (ground_almI, ground_almE, ground_almB) 
        max_spin : int, optional
            Maximum azimuthal mode describing the beam (default : 5)
        nside_spin : int
            Nside of spin maps (default : 256)
        symmetric : bool
            If set, only use s=0 (intensity) and s=2 (lin. pol).
            `max_spin` kwarg is ignored (default : False)
        input_v : bool
            include the 4th alm component
        beam_v : bool
            include the 4th blm component


        Notes
        -----
        Populates following class attributes:

        spinmaps : dict
            Dictionary constaining all spinmaps for main beam and
            possible ghosts.

        The `ghost_idx` attribute decides whether ghosts have
        distinct beams. See `Beam.__init__()`.
        '''

        self.spinmaps = {'main_beam' : {},
                         'ground': {},
                         'ghosts': []}

        max_s = min(beam.mmax, max_spin)
        blm = beam.blm # main beam
        # calculate spinmaps for main beam

        spinmap_dict = self._init_spinmaps(alm,
                    blm, max_s, nside_spin, symmetric=beam.symmetric,
                    hwp_mueller=beam.hwp_mueller, input_v=input_v,
                    beam_v=beam_v)

        # Names: s0a0, s0a2, s2a0, s2a2, s2a4.
        # s refers to spin value under psi, a to spin value under HWP rot.
        self.spinmaps['main_beam'] = spinmap_dict

        if beam.ghosts:

            # Find unique ghost beams.
            assert len(beam.ghosts) == beam.ghost_count
            # Ghost_indices.
            g_indices = np.empty(beam.ghost_count, dtype=int)

            for gidx, ghost in enumerate(beam.ghosts):
                g_indices[gidx] = ghost.ghost_idx

            unique, u_indices = np.unique(g_indices, return_index=True)

            # Calculate spinmaps for unique ghost beams.
            for uidx, u in enumerate(unique):

                self.spinmaps['ghosts'].append([])
                self.spinmaps['ghosts'][u] = {}

                # Use the blms from the first occurrence of unique
                # ghost_idx.
                ghost = beam.ghosts[u_indices[uidx]]

                blm = ghost.blm
                max_s = min(ghost.mmax, max_spin)

                spinmap_dict = self._init_spinmaps(alm,
                            blm, max_s, nside_spin, symmetric=ghost.symmetric,
                            hwp_mueller=ghost.hwp_mueller,
                            input_v=input_v, beam_v=beam_v)
                self.spinmaps['ghosts'][u] = spinmap_dict

        if ground_alm is not None:
            self.spinmaps['ground'] = self._init_spinmaps(ground_alm,
                                    blm, max_s, nside_spin, symmetric=beam.symmetric,
                                    hwp_mueller=beam.hwp_mueller, input_v=input_v,
                                    beam_v=beam_v)


    @staticmethod
    def _init_spinmaps(alm, blm, max_spin, nside,
                       symmetric=False, hwp_mueller=None,
                       input_v=False, beam_v=False):
        '''
        Compute convolution of map with different spin modes
        of the beam.

        Arguments
        ---------
        alm : tuple of array-like
            Sky alms (alm, almE, almB) or (alm, almE, almB, almV)
        blm : tuple of array-like
            Beam alms (blmI, blmm2, blmp2) or (blmI, blmm2, blmp2, blmV)
        max_spin : int
            Maximum azimuthal mode describing the beam.
        nside : int
            Nside of output maps.

        Keyword arguments
        -----------------
        symmetric : bool
            If set, only use s=0 (I, V) and s=2 (Q, U).
            `max_spin` kwarg is ignored (default : False).
        hwp_mueller : (4, 4) array, None
            Unrotated Mueller matrix of half-wave plate.
        input_v : bool
            include the 4th alm component if
            it exists
        beam_v : bool
            include the 4th blm component if
            it exists

        returns
        -------
        spinmap_dict : dict of dicts
            Container for spinmaps and spin values for each type, see notes.

        Notes
        -----
        Keys of output dictionary refer to the behaviour under sky rotation (s)
        and HWP rotation (a) of the maps in case of azimuthally symmetric beams.
        So s0a0 is completely scalar, s2a4 is the standard linear polarization.

        Uses minimum lmax value of beam and sky SWSH coefficients.
        Uses min value of max_spin and the mmax of blm as azimuthal
        band-limit.
        '''
        # Output.
        spinmap_dict = {}

        # Check for nans in alms. E.g from a nan pixel in original maps.
        crash_a = False
        crash_b = False
        i = 0
        if np.shape(alm)[0] != 4 and input_v:
            raise ValueError("There is no V sky component")

        if np.shape(blm)[0] != 4 and beam_v:
            raise ValueError("There is no V beam component")

        # break the condition
        while i < np.shape(alm)[0] and not crash_a:
            crash_a = ~np.isfinite(np.sum(alm[i][:]))
            i += 1
        while i < np.shape(blm)[0] and not crash_b:
            crash_b = ~np.isfinite(np.sum(blm[i][:]))
            i +=1
        if crash_a or crash_b:
            name = 'alm' if crash_a else 'blm'
            raise ValueError('{}[{}] contains nan/inf.'.format(name, i-1))

        # Match up bandlimits beam and sky.
        lmax_sky = hp.Alm.getlmax(alm[0].size)
        lmax_beam = hp.Alm.getlmax(blm[0].size)
        if lmax_sky > lmax_beam:
            alms = tools.trunc_alm([alm[0],alm[1],alm[2]], lmax_beam)
            if input_v:
                almV = tools.trunc_alm(alm[3], lmax_beam)
                alm = [alms[0],alms[1],alms[2],almV]
            else:
                alm = [alms[0],alms[1],alms[2]]
            lmax = lmax_beam
        elif lmax_beam > lmax_sky:
            blms = tools.trunc_alm([blm[0],blm[1],blm[2]], lmax_sky)
            if beam_v:
                blmV = tools.trunc_alm(blm[3], lmax_sky)
                blm = [blms[0],blms[1],blms[2],blmV]
            else:
                blm = [blms[0],blms[1],blms[2]]
            lmax = lmax_sky
        else:
            lmax = lmax_sky
        if symmetric:
            spin_values_unpol = np.array([0], dtype=int)
            spin_values_pol = np.array([2], dtype=int)
            # We need separate spin values for the s0a2 non-ideal HWP terms.
            spin_values_s0a2 = spin_values_unpol.copy()
        else:
            # Intensity only needs s >= 0 maps.
            spin_values_unpol = np.arange(max_spin + 1)
            # Linear polarization needs -s,...,+s maps.
            spin_values_pol = np.arange(-max_spin, max_spin + 1)
            spin_values_s0a2 = spin_values_pol.copy()

        almE = alm[1]
        almB = alm[2]


        if hwp_mueller is not None:

            hwp_spin = tools.mueller2spin(hwp_mueller)

            # s0a0.
            spinmap_dict['s0a0'] = {}
            blm_s0a0 = ScanStrategy.blmxhwp(blm, hwp_spin, 's0a0',
                                    beam_v=beam_v)
            spinmap_dict['s0a0']['maps'] = ScanStrategy._spinmaps_real(
                alm[0], blm_s0a0, spin_values_unpol, nside)

            if input_v:
                blm_s0a0_v = ScanStrategy.blmxhwp(blm, hwp_spin, 's0a0_v',
                                                    beam_v=beam_v)
                spinmap_dict['s0a0']['maps'] += ScanStrategy._spinmaps_real(
                    alm[3], blm_s0a0_v, spin_values_unpol, nside)
                del blm_s0a0_v

            spinmap_dict['s0a0']['s_vals'] = spin_values_unpol
            del blm_s0a0

            # s2a4.
            spinmap_dict['s2a4'] = {}
            blmm2, blmp2 = ScanStrategy.blmxhwp(blm, hwp_spin, 's2a4')
            blmE, blmB = tools.spin2eb(blmm2, blmp2)
            spinmap_dict['s2a4']['maps'] = ScanStrategy._spinmaps_complex(
                almE, almB, blmE, blmB, spin_values_pol, nside)
            spinmap_dict['s2a4']['s_vals'] = spin_values_pol

            # s0a2.
            spinmap_dict['s0a2'] = {}
            blmm2, blmp2 = ScanStrategy.blmxhwp(blm, hwp_spin, 's0a2')
            blmE, blmB = tools.spin2eb(blmp2, blmm2)
            # Minus sign is because eb2spin applied to alm_I results in (-1) alm_I.
            spinmap_dict['s0a2']['maps'] = ScanStrategy._spinmaps_complex(
                -alm[0], alm[0] * 0, blmE, blmB, spin_values_s0a2, nside)

            if input_v:
                blmm2, blmp2 = ScanStrategy.blmxhwp(blm, hwp_spin, 's0a2_v')
                blmE, blmB = tools.spin2eb(blmp2, blmm2)
                spinmap_dict['s0a2']['maps'] += ScanStrategy._spinmaps_complex(
                    -alm[3], alm[3] * 0, blmE, blmB, spin_values_s0a2, nside)
            spinmap_dict['s0a2']['s_vals'] = spin_values_s0a2

            # s2a2.
            spinmap_dict['s2a2'] = {}
            blmm2, blmp2 = ScanStrategy.blmxhwp(blm, hwp_spin, 's2a2',
                                beam_v=beam_v)
            blmE, blmB = tools.spin2eb(blmm2, blmp2)
            spinmap_dict['s2a2']['maps'] = ScanStrategy._spinmaps_complex(
                almE, almB, blmE, blmB, spin_values_pol, nside)
            spinmap_dict['s2a2']['s_vals'] = spin_values_pol

            # s2a0.
            spinmap_dict['s2a0'] = {}
            blmm2, blmp2 = ScanStrategy.blmxhwp(blm, hwp_spin, 's2a0')
            blmE, blmB = tools.spin2eb(blmm2, blmp2)
            spinmap_dict['s2a0']['maps'] = ScanStrategy._spinmaps_complex(
                almE, almB, blmE, blmB, spin_values_pol, nside)
            spinmap_dict['s2a0']['s_vals'] = spin_values_pol

        else:
            # Old default behaviour.
            blmE, blmB = tools.spin2eb(blm[1], blm[2])

            # Unpolarized sky and beam.
            spinmap_dict['s0a0'] = {}
            spinmap_dict['s0a0']['maps'] = ScanStrategy._spinmaps_real(
                alm[0], blm[0], spin_values_unpol, nside)

            if beam_v and input_v:
                spinmap_dict['s0a0']['maps'] += ScanStrategy._spinmaps_real(
                    alm[3], blm[3], spin_values_unpol, nside)

            spinmap_dict['s0a0']['s_vals'] = spin_values_unpol

            # Linearly polarized sky and beam.
            spinmap_dict['s2a4'] = {}
            spinmap_dict['s2a4']['maps'] = ScanStrategy._spinmaps_complex(
                almE, almB, blmE, blmB, spin_values_pol, nside)
            spinmap_dict['s2a4']['s_vals'] = spin_values_pol

        return spinmap_dict

    @staticmethod
    def blmxhwp(blm, hwp_spin, mode, beam_v=False):
        '''

        Arguments
        ---------
        blm : sequence of arrays
            Beam alms (blmI, blmm2, blmp2) or (blmI, blmm2, blmp2, blmV)
        hwp_spin : (4, 4) array, None
            Unrotated Mueller matrix of half-wave plate in complex basis.
            See `tools.mueller2spin`.
        mode : str
            Pick between 's0a0', 's0a0_v', s2a4', 's0a2', 's0a2_v', 's2a2' or 's2a0'.
        beam_v : bool
            include the 4th blm component when constructing the spinmaps

        Returns
        -------
        blmxhwp : array or tuple of arrays

        Raises
        ------
        ValueError
            If mode is not recognized.

        Notes
        -----
        We have the SWSH modes of the beam (the blms).
        However, we want to use the SHWSH modes of the
        beam x HWP Mueller matrix elements. Instead of
        Multiplying the two fields in real space, we
        effecitively convolve the two in harmonic space,
        this way we can use the blms and avoid going back
        to real space.
        '''
        if mode == 's0a0':
            blm_s0a0 = blm[0] * hwp_spin[0,0]
            if beam_v:
                blm_s0a0 += blm[3] * hwp_spin[3,0]
            return blm_s0a0

        elif mode == 's0a0_v':
            blm_s0a0_v = blm[0] * hwp_spin[0,3]
            if beam_v:
                blm_s0a0_v += blm[3] * hwp_spin[3,3]

            return blm_s0a0_v

        elif mode == 's2a4':
            # Note the switch, blmm2 becomes blmp2 and vice versa.
            blmp2, blmm2 = tools.shift_blm(blm[1], blm[2], 4, eb=False)
            blmm2 *= hwp_spin[1,2]
            blmp2 *= hwp_spin[2,1]
            return blmm2, blmp2

        elif mode == 's0a2':
            blmm2, blmp2 = tools.shift_blm(blm[1], blm[2], 2, eb=False)            
            blmm2 *= hwp_spin[0,2] * np.sqrt(2)
            blmp2 *= hwp_spin[2,0] * np.sqrt(2)
            return blmm2, blmp2

        elif mode == 's0a2_v':
            blmm2_v, blmp2_v = tools.shift_blm(blm[1], blm[2], 2, eb=False)
            blmm2_v *= hwp_spin[3,2] * np.sqrt(2)
            blmp2_v *= hwp_spin[2,3] * np.sqrt(2)
            return blmm2_v, blmp2_v

        elif mode == 's2a2':
            blmm2 = blm[0]
            blmp2 = blmm2
            # Note the switch, blmm2 becomes blmp2 and vice versa.
            blmp2, blmm2 = tools.shift_blm(blmm2, blmp2, 2, eb=False)
            blmm2 *= hwp_spin[0,2] * np.sqrt(2)
            blmp2 *= hwp_spin[0,1] * np.sqrt(2)
            if beam_v:
                blmm2_v = blm[3]
                blmp2_v = blmm2_v
                blmp2_v, blmm2_v = tools.shift_blm(blmm2_v, blmp2_v, 2, eb=False)
                blmm2_v *= hwp_spin[3,2] * np.sqrt(2)
                blmp2_v *= hwp_spin[3,1] * np.sqrt(2)
                blmm2 += blmm2_v
                blmp2 += blmp2_v

            return blmm2, blmp2

        elif mode == 's2a0':
            blmm2 = blm[1] * hwp_spin[2,2]
            blmp2 = blm[2] * hwp_spin[1,1]
            return blmm2, blmp2

        else:
            raise ValueError('{} is unrecognized mode'.format(mode))

    @staticmethod
    def _spinmaps_real(alm, blm, spin_values, nside):
        '''
        Return spinmaps for a "real-valued" spin field with
        spin-weighted spherical harmonic coefficients given
        by sflm = alm * bls.

        Arguments
        ---------
        alm : complex array
            Sky alms.
        blm : complex array
            Beam alms.
        spin_values : (nspin) array
            Nonnegative spin values to be considered.
        nside : int
            Nside of output.

        Returns
        -------
        spinmaps : (nspin, 12*nside**2) array
            Real if single spin value is 0, otherwise complex.

        Raises
        ------
        ValueError
            If spin values contain negative values.

        Notes
        -----
        We only consider non-negative spin values here because for
        a real spin field sf we have sf^* = -sf, or, in terms of the
        harmonic coefficients: sflm^* = -sfl-m (-1)^(s+m). We can
        therefore reconstruct the fields for negative s if needed.
        '''

        if spin_values.min() < 0:
            raise ValueError('Negatve spin provided for real beams and sky')

        lmax = hp.Alm.getlmax(alm.size)

        if len(spin_values) == 1 and spin_values[0] == 0:
            # Symmetric case
            func = np.zeros((1, 12*nside**2), dtype=float)
        else:
            func = np.zeros((len(spin_values), 12*nside**2),
                            dtype=np.complex128)

        for sidx, s in enumerate(spin_values): # s are azimuthal modes in bls.
            bell = tools.blm2bl(blm, m=s, full=True)

            if s == 0: # Scalar transform.

                flms = hp.almxfl(alm, bell, inplace=False)
                func[sidx,:] = hp.alm2map(flms, nside, verbose=False)

            else: # Spin transforms.

                # The positive s values.
                flms = hp.almxfl(alm, bell, inplace=False)

                # The negative s values: alm bl-s = alm bls^* (-1)^s.
                flmms = hp.almxfl(alm, (-1) ** s * np.conj(bell), inplace=False)

                # Turn into plus and minus (think E and B) modes for healpy's
                # alm2map_spin.
                spinmaps = hp.alm2map_spin(tools.spin2eb(flmms, flms, spin=s),
                                           nside, s, lmax, lmax)

                func[sidx,:] = spinmaps[0] + 1j * spinmaps[1]

        return func

    @staticmethod
    def _spinmaps_complex(almE, almB, blmE, blmB, spin_values, nside):
        '''
        Return spinmaps for a complex spin field with harmonic
        coefficients given by sflm = 2alm -2bls. Where 2alm and
        -2bls are the harmonic coefficients of two (real) spin
        fields.

        Arguments
        ---------
        almE : complex array
            Sky E-mode alms.
        almB : complex array
            Sky B-mode alms
        blmE : complex array
            Beam E-mode alms.
        blmB : complex array
            Beam B-mode alms.
        spin_values : (nspin) array
            Spin values to be considered.
        nside : int
            Nside of output.

        Returns
        -------
        spinmaps : (nspin, 12*nside**2) complex array

        Notes
        -----
        A complex spin field is one that does not obey the reality
        condition for spin fields: sf^* != -sf, or, equivalently,
        sflm^* != -sfl-m (-1)^(s+m). This means that the spin 0 output
        map is complex and that the s < 0 output maps are not generally
        given by the complex conjugate of the s > 0 maps.
        '''

        almm2, almp2 = tools.eb2spin(almE, almB)
        blmm2, blmp2 = tools.eb2spin(blmE, blmB)

        lmax = hp.Alm.getlmax(almm2.size)

        func_c = np.zeros((len(spin_values), 12*nside**2),
                              dtype=np.complex128)

        for sidx, s in enumerate(spin_values):
            bellp2 = tools.blm2bl(blmp2, m=abs(s), full=True)
            bellm2 = tools.blm2bl(blmm2, m=abs(s), full=True)

            if s >= 0:

                ps_flm_p, ps_flm_m = tools.spin2eb(
                    hp.almxfl(almm2, np.conj(bellm2) * (-1) ** abs(s)),
                    hp.almxfl(almp2, bellm2),
                    spin = abs(s))

            if s <= 0:

                ms_flm_p, ms_flm_m = tools.spin2eb(
                    hp.almxfl(almp2, np.conj(bellp2) * (-1) ** abs(s)),
                    hp.almxfl(almm2, bellp2),
                    spin = abs(s))

            if s == 0:
                # The (-1) factor for spin 0 is explained in HEALPix doc.
                spinmaps = [hp.alm2map(-ps_flm_p, nside, verbose=False),
                            hp.alm2map(ms_flm_m, nside, verbose=False)]
                func_c[sidx,:] = spinmaps[0] + 1j * spinmaps[1]

            if s > 0:
                spinmaps = hp.alm2map_spin([ps_flm_p, ps_flm_m],
                                           nside, s, lmax, lmax)
                func_c[sidx,:] = spinmaps[0] + 1j * spinmaps[1]

            elif s < 0:
                spinmaps = hp.alm2map_spin([ms_flm_p, ms_flm_m],
                                           nside, abs(s), lmax, lmax)
                func_c[sidx,:] = spinmaps[0] - 1j * spinmaps[1]

        return func_c



    def bin_tod(self, beam, tod=None, flag=None, init=True, add_to_global=True,
                filter_4fhwp=False, filter_highpass=False, **kwargs):
        '''
        Take internally stored tod and boresight
        pointing, combine with detector offset,
        and bin into map and projection matrices.

        Arguments
        ---------
        beam : <detector.Beam> object
            The main beam of the detector.

        Keyword arguments
        -----------------
        tod : array-like, None
            Time-ordered data corresponding to beam, if None
            tries to use `tod` attribute. (default : None)
        flag : array-like, None, bool
            Time-ordered flagging corresponding to beam, if None
            tries to use `flag` attribute. Same size as `tod`
            If False, do not use flagging. (default : None)
        init : bool
            Call `init_dest()` before binning. (default : True)
        add_to_global : bool
            Add local maps to maps allocated by `allocate_maps`.
            (default : True)
        filter_4fhwp : bool
            Only use TOD modes modulated at 4 x the HWP frequency.
            Only allowed with spinning HWP. (default : False)
        kwargs : {chunk_opts}
        '''

        # HWP does not depend on particular detector.
        q_hwp = self.hwp_quat(np.degrees(self.hwp_ang)-self.hwp_dict['varphi'])

        qidx_start, qidx_end = self._chunk2idx(**kwargs)

        self.init_point(q_bore=self.q_bore[qidx_start:qidx_end],
                        ctime=self.ctime[qidx_start:qidx_end],
                        q_hwp=q_hwp)


        # Use q_off quat with polang (and instr. ang) included.
        polang = beam.polang # Possibly offset polang for binning.

        # Get detector offset quaternion that includes boresight rotation.

        q_off = beam.q_off
        # Add polang to q_off as first rotation. Note minus sign.
        polang = -np.radians(polang)
        q_polang = np.asarray([np.cos(polang/2.), 0., 0., np.sin(polang/2.)])
        q_off = tools.quat_left_mult(q_off, q_polang)

        if init:
            self.init_dest(nside=self.nside_out, pol=True, vpol=False, reset=True)

        q_off = q_off[np.newaxis]

        if tod is None:
            tod = self.tod

        if filter_4fhwp:
            if self.hwp_dict['mode'] == 'continuous':
                hwp_freq = self.hwp_dict['freq']
                tools.filter_tod_hwp(tod, self.fsamp, hwp_freq)
            else:
                raise ValueError(
                    'filter_4fhwp not valid with hwp mode : {}'.format(
                    self.hwp_dict['mode']))
        if filter_highpass:
            if bool(self.filter_dict):
                w_c =  self.filter_dict['w_c']
                forder = self.filter_dict['m']
                #Butterworth filter
                tools.filter_tod_highpass(tod, self.fsamp, w_c, forder)
            else:
                tod  -= np.average(tod) #Very rough filtering method

        # Note that qpoint wants (,nsamples) shaped tod array.
        tod = tod[np.newaxis]

        if flag is False:
            flag  = None
        elif flag is None and hasattr(self, 'flag'):
            flag = self.flag[qidx_start:qidx_end]
            flag = flag[np.newaxis]
        elif flag:
            flag = flag[np.newaxis]

        self.from_tod(q_off, tod=tod, flag=flag)

        if add_to_global:
            # Add local maps to global maps.
            self.vec += self.depo['vec']
            self.proj += self.depo['proj']

    def solve_for_map(self, fill=hp.UNSEEN, return_proj=False):
        '''
        Solve for the output map given the stored
        vec map and proj matrix.
        If MPI, reduce maps to root and solve there.

        Keyword arguments
        -----------------
        fill : scalar
            Fill value for unobserved pixels (default : hp.UNSEEN)
        return_proj : bool
            Also return proj matrix (default : False)

        Returns
        -------
        maps : array-like
            Solved I, Q and U maps in shape (3, npix)
        cond : array-like
            Condition number map
        proj : array-like
            (Only when `return_proj` is set) Projection
            matrix (proj)
        '''

        if self.mpi:
            # Collect the binned maps on the root process.
            vec = self.reduce_array(self.vec)
            proj = self.reduce_array(self.proj)

        else:
            vec = self.vec
            proj = self.proj


        if self.mpi_rank == 0:
            # Suppress warnings from numpy linalg.
            with catch_warnings(record=True) as w:
                filterwarnings('ignore', category=RuntimeWarning)

                maps = self.solve_map(vec=vec, proj=proj,
                                      copy=True, fill=fill)
                cond = self.proj_cond(proj=proj)
            cond[cond == np.inf] = fill
        else:
            maps = None
            cond = None


        if return_proj:
            return maps, cond, proj

        return maps, cond<|MERGE_RESOLUTION|>--- conflicted
+++ resolved
@@ -3863,12 +3863,8 @@
 
             tod += scan
 
-<<<<<<< HEAD
 
     def init_spinmaps(self, alm, beam, ground_alm=None, max_spin=5, nside_spin=256,
-=======
-    def init_spinmaps(self, alm, beam, max_spin=5, nside_spin=256,
->>>>>>> a824a5ff
                       symmetric=False, input_v=False, beam_v=False):
         '''
         Compute appropriate spinmaps for beam and
